--- conflicted
+++ resolved
@@ -34,13 +34,8 @@
     "react-addons-test-utils": "15.0.1"
   },
   "dependencies": {
-<<<<<<< HEAD
     "@jenkins-cd/design-language": "0.0.68",
-    "@jenkins-cd/js-extensions": "0.0.20",
-=======
-    "@jenkins-cd/design-language": "0.0.67",
     "@jenkins-cd/js-extensions": "0.0.21-beta4",
->>>>>>> 5cf1fab9
     "@jenkins-cd/js-modules": "0.0.5",
     "@jenkins-cd/sse-gateway": "0.0.7",
     "immutable": "3.8.1",
