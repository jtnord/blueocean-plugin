--- conflicted
+++ resolved
@@ -34,11 +34,7 @@
     "react-addons-test-utils": "15.0.1"
   },
   "dependencies": {
-<<<<<<< HEAD
-    "@jenkins-cd/blueocean-core-js": "0.0.3-beta11",
-=======
-    "@jenkins-cd/blueocean-core-js": "0.0.4",
->>>>>>> 229796da
+    "@jenkins-cd/blueocean-core-js": "0.0.5-beta2",
     "@jenkins-cd/design-language": "0.0.70",
     "@jenkins-cd/js-extensions": "0.0.22",
     "@jenkins-cd/js-modules": "0.0.6",
