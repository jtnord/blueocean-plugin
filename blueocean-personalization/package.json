{
  "name": "blueocean-personalization",
  "version": "0.0.1",
  "scripts": {
    "storybook": "start-storybook -p 9001 -s node_modules/@jenkins-cd/design-language/dist/assets/,target/classes/org/jenkins/ui/jsmodules/blueocean_personalization/",
    "lint": "gulp lint",
    "lint:fix": "gulp lint --fixLint",
    "lint:watch": "gulp lint:watch --continueOnLint",
    "test": "gulp test",
    "test:watch": "gulp test:watch",
    "bundle": "gulp bundle",
    "bundle:watch": "gulp bundle:watch"
  },
  "devDependencies": {
    "@jenkins-cd/eslint-config-jenkins": "0.0.2",
    "@jenkins-cd/js-builder": "0.0.39",
    "@jenkins-cd/js-test": "1.2.3",
    "@kadira/storybook": "1.34.0",
    "babel": "^6.5.2",
    "babel-core": "^6.7.6",
    "babel-eslint": "^6.0.2",
    "babel-preset-es2015": "^6.6.0",
    "babel-preset-react": "^6.5.0",
    "babel-preset-stage-0": "^6.5.0",
    "chai": "^3.5.0",
    "enzyme": "2.3.0",
    "eslint": "2.8.0",
    "eslint-plugin-react": "^5.0.1",
    "eslint-to-editorconfig": "1.2.0",
    "gulp": "^3.9.1",
    "gulp-mocha": "^2.2.0",
    "mocha": "^2.4.5",
    "nock": "^8.0.0",
    "react-addons-test-utils": "15.0.1"
  },
  "dependencies": {
<<<<<<< HEAD
    "@jenkins-cd/blueocean-core-js": "0.0.7-beta1",
    "@jenkins-cd/design-language": "0.0.70",
    "@jenkins-cd/js-extensions": "0.0.22",
    "@jenkins-cd/js-modules": "0.0.6",
=======
    "@jenkins-cd/blueocean-core-js": "0.0.9",
    "@jenkins-cd/design-language": "0.0.71",
    "@jenkins-cd/js-extensions": "0.0.23",
    "@jenkins-cd/js-modules": "0.0.7",
>>>>>>> 81f3dee5
    "@jenkins-cd/sse-gateway": "0.0.7",
    "immutable": "3.8.1",
    "keymirror": "0.1.1",
    "moment": "2.13.0",
    "moment-duration-format": "1.3.0",
    "react": "15.1.0",
    "react-addons-css-transition-group": "15.1.0",
    "react-dom": "15.1.0",
    "react-material-icons-blue": "1.0.4",
    "react-redux": "4.4.5",
    "react-router": "2.3.0",
    "redux": "3.5.2",
    "redux-thunk": "2.0.1",
    "reselect": "2.5.1"
  },
  "jenkinscd": {
    "import": [
      "@jenkins-cd/sse-gateway",
      "immutable",
      "keymirror",
      "react-redux",
      "react-router",
      "redux-thunk",
      "reselect"
    ]
  }
}<|MERGE_RESOLUTION|>--- conflicted
+++ resolved
@@ -34,17 +34,10 @@
     "react-addons-test-utils": "15.0.1"
   },
   "dependencies": {
-<<<<<<< HEAD
-    "@jenkins-cd/blueocean-core-js": "0.0.7-beta1",
-    "@jenkins-cd/design-language": "0.0.70",
-    "@jenkins-cd/js-extensions": "0.0.22",
-    "@jenkins-cd/js-modules": "0.0.6",
-=======
     "@jenkins-cd/blueocean-core-js": "0.0.9",
     "@jenkins-cd/design-language": "0.0.71",
     "@jenkins-cd/js-extensions": "0.0.23",
     "@jenkins-cd/js-modules": "0.0.7",
->>>>>>> 81f3dee5
     "@jenkins-cd/sse-gateway": "0.0.7",
     "immutable": "3.8.1",
     "keymirror": "0.1.1",
