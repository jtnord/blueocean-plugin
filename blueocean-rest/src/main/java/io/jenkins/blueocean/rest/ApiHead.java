--- conflicted
+++ resolved
@@ -69,11 +69,7 @@
 
                 if(details != null && details) {
                     return profileService.getUserDetails(request.principal(),
-<<<<<<< HEAD
-                        new GetUserDetailsRequest(request.pathParam(USER_ID_PARAM),null));
-=======
                         new GetUserDetailsRequest(request.pathParam(USER_ID_PARAM), null));
->>>>>>> 5010660e
                 }else {
                     return profileService.getUser(request.principal(),
                         new GetUserRequest(request.pathParam(USER_ID_PARAM)));
