--- conflicted
+++ resolved
@@ -1,10 +1,6 @@
 package io.jenkins.blueocean.rest.model;
 
-<<<<<<< HEAD
-import com.fasterxml.jackson.annotation.JsonProperty;
 import io.jenkins.blueocean.rest.Navigable;
-=======
->>>>>>> a9eb156f
 import org.kohsuke.stapler.export.Exported;
 
 /**
@@ -19,11 +15,7 @@
     @Exported(name = NAME)
     public abstract String getName();
 
-<<<<<<< HEAD
-    @JsonProperty(PIPELINES)
     @Navigable
-=======
->>>>>>> a9eb156f
     public abstract BluePipelineContainer getPipelines();
 
 }
