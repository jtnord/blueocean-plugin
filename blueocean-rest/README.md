# Usage

## Run BlueOcean plugin

    cd bluecoean-plugin
    mvn hpi:run
    
This will launch jenkins with BlueOcean plugin. 

BlueOcean UI is available at:
    
    http://localhost:8080/jenkins/bo
    

BlueOcean rest API base URL is:
    
    http://localhost:8080/jenkins/blue/rest


## Get a user

    curl -v -X GET  http://localhost:8080/jenkins/blue/rest/users/alice 
    
    {
      "id" : "alice",
      "fullName" : "Alice"
      "email" : "alice@example.com"
    }

## Find users in an organization

    curl -v -X GET  http://localhost:8080/jenkins/blue/rest/search\?q\=type:user\;organization:jenkins
    
    [ 
      {
        "id" : "alice",
        "name" : "Alice"
      } 
    ]

## Get organization details

    curl -v -X GET  http://localhost:8080/jenkins/blue/rest/organizations/jenkins
    
    {
      "name" : "jenkins"
    }

## Get a Pipeline

    curl -v -X GET  "http://localhost:8080/jenkins/blue/rest/organizations/jenkins/pipelines/test1"

    {
      "organization" : "jenkins",
      "name" : "test1",
      "branches" : [ ]
    }

## Get Pipelines

    curl -v -X GET  http://localhost:8080/jenkins/blue/rest/organizations/jenkins/pipelines/
    
    [ 
      {
        "organization" : "jenkins",
        "name" : "test1",
        "branches" : [ ]
      } 
    ]
    
## Get all runs in a pipeline
    
    curl -v -X GET  http://localhost:8080/jenkins/blue/rest/organizations/jenkins/pipelines/test1/runs
    
    [ 
      {
        "id" : "2",
        "pipeline" : "test1",
        "organization" : "jenkins",
        "result" : "SUCCESSFUL",
        "state" : "FINISHED",
        "startTime" : "2016-02-19T11:14:53.074Z",
        "enQueueTime" : "2016-02-19T11:14:53.072Z",
        "endTime" : "2016-02-19T11:14:53.109Z",
        "durationInMillis" : 35,
        "runSummary" : "stable",
        "type" : "FreeStyleBuild"
      }, {
        "id" : "1",
        "pipeline" : "test1",
        "organization" : "jenkins",
        "result" : "SUCCESSFUL",
        "state" : "FINISHED",
        "startTime" : "2016-02-18T19:39:36.679Z",
        "enQueueTime" : "2016-02-18T19:39:36.674Z",
        "endTime" : "2016-02-18T19:39:36.747Z",
        "durationInMillis" : 68,
        "runSummary" : "stable",
        "type" : "FreeStyleBuild"
      } 
    ]
    

## Get a run details

    curl -v -X GET  http://localhost:8080/jenkins/blue/rest/organizations/jenkins/pipelines/test2/runs/1    
    
    {
        "id" : "1",
        "pipeline" : "test2",
        "organization" : "jenkins",
        "result" : "SUCCESSFUL",
        "state" : "FINISHED",
        "startTime" : "2016-02-19T11:14:41.414Z",
        "enQueueTime" : "2016-02-19T11:14:41.411Z",
        "endTime" : "2016-02-19T11:14:41.482Z",
        "durationInMillis" : 68,
        "runSummary" : "stable",
        "type" : "FreeStyleBuild"
      }
    }      

## Find latest run of a pipeline

    curl -v -X GET  http://localhost:8080/jenkins/blue/rest/?q=type:run;organization:jenkins;pipeline:test1;latestOnly:true
    
    [ {
        "id" : "2",
        "pipeline" : "test1",
        "organization" : "jenkins",
        "result" : "SUCCESSFUL",
        "state" : "FINISHED",
        "startTime" : "2016-02-19T11:14:53.074Z",
        "enQueueTime" : "2016-02-19T11:14:53.072Z",
        "endTime" : "2016-02-19T11:14:53.109Z",
        "durationInMillis" : 35,
        "runSummary" : "stable",
        "type" : "FreeStyleBuild"
        }
      } 
    ]

## Find latest run on all pipelines

    curl -v -X GET  http://localhost:8080/jenkins/blue/rest/?q=type:run;organization:jenkins;latestOnly:true
    
    [ {
        "id" : "2",
        "pipeline" : "test1",
        "organization" : "jenkins",
        "result" : "SUCCESSFUL",
        "state" : "FINISHED",
        "startTime" : "2016-02-19T11:14:53.074Z",
        "enQueueTime" : "2016-02-19T11:14:53.072Z",
        "endTime" : "2016-02-19T11:14:53.109Z",
        "durationInMillis" : 35,
        "runSummary" : "stable",
        "type" : "FreeStyleBuild"
        }
      },
      {
        "id" : "2",
        "pipeline" : "test2",
        "organization" : "jenkins",
        "result" : "SUCCESSFUL",
        "state" : "FINISHED",
        "startTime" : "2016-02-19T11:14:53.074Z",
        "enQueueTime" : "2016-02-19T11:14:53.072Z",
        "endTime" : "2016-02-19T11:14:53.109Z",
        "durationInMillis" : 35,
        "runSummary" : "stable",
        "type" : "FreeStyleBuild"
      }       
    ]

# MultiBranch Pipeline

Create MultiBranch build and set it up with your git repo. Your git repo must have Jenkinsfile with build script. 
Each branch in the repo with Jenkins file will appear as a branch in this pipeline.

## Get MultiBranch pipeline 

    curl -v http://localhost:8080/jenkins/blue/rest/organizations/jenkins/pipelines/pipeline1/
    
    {
        "displayName": "p",
        "name": "p",
        "organization": "jenkins",
        "branches": [
            "master",
            "feature1",
            "feature2"
        ],
        "numberOfFailingBranches": 0,
        "numberOfSuccessfulBranches": 3,
        "totalNumberOfBranches": 3,
        "weatherScore":100
    }

    
## Get MultiBranch pipeline branches 

    curl -v http://localhost:56720/jenkins/blue/rest/organizations/jenkins/pipelines/pipeline1/branches
    
    [
        {
            "name": "master",
            "weatherScore":100
        },
        {
            "name": "feature1",
            "weatherScore":100
        },
        {
            "name": "feature2",
            "weatherScore":100
        }
    ]
    
    
## Get MultiBranch job's branch run detail
    
    curl -v http://localhost:56748/jenkins/blue/rest/organizations/jenkins/pipelines/pipeline1/branches/feature2/runs/1
    
    {
        "durationInMillis": 1578,
        "enQueueTime": "2016-02-26T19:07:00.183Z",
        "endTime": "2016-02-26T19:07:01.765Z",
        "id": "1",
        "organization": "jenkins",
        "pipeline": "feature2",
        "runSummary": "stable",
        "startTime": "2016-02-26T19:07:00.187Z",
<<<<<<< HEAD
        "result": "SUCCESS",
        "state" : "FINISHED",
        "type": "WorkflowRun"
=======
        "status": "SUCCESS",
        "type": "WorkflowRun",
        "changeSet": []
>>>>>>> e3228860
    }

## Get change set for a run

    curl -v http://localhost:56748/jenkins/blue/rest/organizations/jenkins/pipelines/pipeline1/branches/master/runs/2/
    
    {
        "changeSet": [
            {
                "author": {
                    "email": "vivek.pandey@gmail.com",
                    "fullName": "vivek.pandey",
                    "id": "vivek.pandey"
                },
                "affectedPaths": [
                    "file"
                ],
                "commitId": "e2d1d695a2009ac44d97e6e7a542ba3786153c41",
                "comment": "tweaked11\n",
                "date": "2016-03-02 16:49:26 -0800",
                "id": "e2d1d695a2009ac44d97e6e7a542ba3786153c41",
                "msg": "tweaked11",
                "paths": [
                    {
                        "editType": "edit",
                        "file": "file"
                    }
                ],
                "timestamp": "2016-03-02T16:49:26.000-0800"
            }
        ],
        "durationInMillis": 348,
        "enQueueTime": "2016-03-02T16:49:26.548-0800",
        "endTime": "2016-03-02T16:49:26.898-0800",
        "id": "2",
        "organization": "jenkins",
        "pipeline": "master",
        "runSummary": "stable",
        "startTime": "2016-03-02T16:49:26.550-0800",
        "status": "SUCCESS",
        "type": "WorkflowRun"
    }
    
# Get Log for a run

Clients should look for HTTP header *X-TEXT-SIZE* and *X-More-Data* in the response. 

* X-More-Data

If *X-More-Data* is true, then client should repeat the request after some delay. In the repeated request it should use 
*X-TEXT-SIZE* header value with *start* query parameter.       

* X-TEXT-SIZE

X-TEXT-SIZE is the byte offset of the raw log file client should use in the next request as value of start query parameter.

* start

start query parameter tells API to send log starting from this offset in the log file.
 

    curl -v http://localhost:56748/jenkins/blue/rest/organizations/jenkins/pipelines/pipeline1/runs/1/log?start=0
    
    Content-Type: text/plain; charset=utf-8
    X-Text-Size: 1835
    X-More-Data: false

    Started
    [Pipeline] Allocate node : Start
    Running on master in /var/folders/5q/51y3qf0x5t39d4c4c_c2l1s40000gn/T/hudson6188345779815397724test/workspace/pipeline1
    [Pipeline] node {
    [Pipeline] stage (Build1)
    Entering stage Build1
    Proceeding
    [Pipeline] echo
    Building
    [Pipeline] stage (Test1)
    Entering stage Test1
    Proceeding
    [Pipeline] echo
    Testing
    [Pipeline] } //node
    [Pipeline] Allocate node : End
    [Pipeline] End of Pipeline
    Finished: SUCCESS<|MERGE_RESOLUTION|>--- conflicted
+++ resolved
@@ -231,15 +231,10 @@
         "pipeline": "feature2",
         "runSummary": "stable",
         "startTime": "2016-02-26T19:07:00.187Z",
-<<<<<<< HEAD
         "result": "SUCCESS",
         "state" : "FINISHED",
-        "type": "WorkflowRun"
-=======
-        "status": "SUCCESS",
         "type": "WorkflowRun",
         "changeSet": []
->>>>>>> e3228860
     }
 
 ## Get change set for a run
