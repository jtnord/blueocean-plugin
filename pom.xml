--- conflicted
+++ resolved
@@ -26,18 +26,12 @@
     <module>blueocean-web</module>
     <module>blueocean-commons</module>
     <module>blueocean-security-api</module>
-<<<<<<< HEAD
-    <module>profile-service-api</module>
-    <module>pipeline-service-api</module>
-    <module>embedded-driver</module>
     <module>blueocean-rest</module>
-=======
     <module>blueocean-authentication-service-api</module>
     <module>blueocean-authentication-service</module>
     <module>blueocean-profile-service-api</module>
     <module>blueocean-pipeline-service-api</module>
     <module>blueocean-plugin</module>
->>>>>>> 09acd5f9
     <module>blueocean-github-oauth-plugin</module>
   </modules>
 
