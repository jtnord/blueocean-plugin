<?xml version="1.0" encoding="utf-8"?>
<project xmlns="http://maven.apache.org/POM/4.0.0" xmlns:xsi="http://www.w3.org/2001/XMLSchema-instance" xsi:schemaLocation="http://maven.apache.org/POM/4.0.0 http://maven.apache.org/maven-v4_0_0.xsd">
  <modelVersion>4.0.0</modelVersion>

  <parent>
    <groupId>org.jenkins-ci.plugins</groupId>
    <artifactId>plugin</artifactId>
    <version>2.10</version>
  </parent>

  <groupId>io.jenkins.blueocean</groupId>
  <artifactId>blueocean-parent</artifactId>
  <version>1.0-alpha-1-SNAPSHOT</version>
  <packaging>pom</packaging>

  <name>Blue Ocean UI Parent</name>

  <properties>
    <java.level>7</java.level>
    <jackson.version>2.2.3</jackson.version>
    <jenkins.version>2.2</jenkins.version>
    <node.version>5.8.0</node.version>
    <npm.version>3.7.3</npm.version>
  </properties>
  
  <scm>
    <connection>scm:git:ssh://github.com/jenkinsci/blueocean-plugin.git</connection>
    <developerConnection>scm:git:ssh://git@github.com/jenkinsci/blueocean-plugin.git</developerConnection>
    <url>https://github.com/jenkinsci/blueocean-plugin</url>
  </scm> 
  
  
  <developers>
     <developer>
       <id>scherler</id>
       <name>Thorsten Iberian Sumurai</name>      
     </developer>
     <developer>
       <id>cliffmeyers</id>
       <name>Cliff Meyers</name>      
     </developer>
     <developer>
       <id>tfennelly</id>
       <name>Tom Fennelly</name>      
     </developer>    
     <developer>
       <id>vivek</id>
       <name>Vivek Pandey</name>      
     </developer>    
     <developer>
       <id>kohsuke</id>
       <name>Kohsuke</name>      
     </developer>   
     <developer>
       <id>sophistifunk</id>
       <name>Josh McDonald</name>      
     </developer>    
     <developer>
       <id>imeredith</id>
       <name>Ivan Meredith</name>      
     </developer>    
     <developer>
       <id>michaelneale</id>
       <name>Michael Neale</name>      
     </developer>    
     <developer>
       <id>kzantow</id>
       <name>Keith Zantow</name>      
     </developer>    
     <developer>
       <id>i386</id>
       <name>James Dumay</name>      
     </developer>    
     <developer>
       <id>marcesher</id>
       <name>Marc</name>      
     </developer>
     <developer>
       <id>dragoonis</id>
       <name>Paul Dragoonis</name>      
     </developer>   
     <developer>
       <id>pragmaticivan</id>
       <name>Ivan Santos</name>      
     </developer> 
     <developer>
       <id>PeterDaveHello</id>
       <name>Peter Dave Hello</name>      
     </developer> 
     <developer>
       <id>alexsomai</id>
       <name>Alexandru Somai</name>      
     </developer>     
  </developers>

  <modules>
    <module>blueocean-commons</module>
    <module>blueocean-web</module>
    <module>blueocean-rest</module>
<<<<<<< HEAD
    <module>blueocean-dashboard</module>
    <module>blueocean-personalization</module>
=======
>>>>>>> 5bcdf97e
    <module>blueocean-rest-impl</module>
    <module>blueocean-events</module>
    <module>blueocean-dashboard</module>
    <module>blueocean-plugin</module>
  </modules>

  <repositories>
    <repository>
      <id>repo.jenkins-ci.org</id>
      <url>http://repo.jenkins-ci.org/public/</url>
    </repository>
  </repositories>
  <pluginRepositories>
    <pluginRepository>
      <id>repo.jenkins-ci.org</id>
      <url>http://repo.jenkins-ci.org/public/</url>
    </pluginRepository>
  </pluginRepositories>

  <dependencyManagement>
    <dependencies>

        <!-- Module versions -->
        <dependency>
            <groupId>${project.groupId}</groupId>
            <artifactId>blueocean-commons</artifactId>
            <version>${project.version}</version>
        </dependency>

        <dependency>
            <groupId>${project.groupId}</groupId>
            <artifactId>blueocean-web</artifactId>
            <version>${project.version}</version>
        </dependency>

        <dependency>
            <groupId>${project.groupId}</groupId>
            <artifactId>blueocean-rest</artifactId>
            <version>${project.version}</version>
        </dependency>

        <dependency>
            <groupId>${project.groupId}</groupId>
            <artifactId>blueocean-dashboard</artifactId>
            <version>${project.version}</version>
        </dependency>

        <dependency>
            <groupId>${project.groupId}</groupId>
<<<<<<< HEAD
            <artifactId>blueocean-personalization</artifactId>
=======
            <artifactId>blueocean-events</artifactId>
>>>>>>> 5bcdf97e
            <version>${project.version}</version>
        </dependency>

        <dependency>
            <groupId>${project.groupId}</groupId>
            <artifactId>blueocean-rest-impl</artifactId>
            <version>${project.version}</version>
        </dependency>

        <dependency>
            <groupId>${project.groupId}</groupId>
            <artifactId>blueocean-events</artifactId>
            <version>${project.version}</version>
        </dependency>

        <dependency>
            <groupId>${project.groupId}</groupId>
            <artifactId>blueocean-plugin</artifactId>
            <version>${project.version}</version>
        </dependency>

        <!-- 3rd party dependencies -->

        <dependency>
            <groupId>org.jenkins-ci.plugins</groupId>
            <artifactId>sse-gateway</artifactId>
            <version>1.4</version>
        </dependency>
      
        <dependency>
            <groupId>com.fasterxml.jackson.core</groupId>
            <artifactId>jackson-annotations</artifactId>
            <version>${jackson.version}</version>
        </dependency>

        <dependency>
            <groupId>org.kohsuke</groupId>
            <artifactId>github-api</artifactId>
            <version>1.72</version>
        </dependency>

        <dependency>
            <groupId>org.apache.oltu.oauth2</groupId>
            <artifactId>org.apache.oltu.oauth2.client</artifactId>
            <version>1.0.1</version>
        </dependency>

        <dependency>
            <groupId>org.jasypt</groupId>
            <artifactId>jasypt</artifactId>
            <version>1.9.2</version>
        </dependency>

        <dependency>
            <groupId>commons-codec</groupId>
            <artifactId>commons-codec</artifactId>
            <version>1.9</version>
        </dependency>

        <dependency>
            <groupId>commons-lang</groupId>
            <artifactId>commons-lang</artifactId>
            <version>2.6</version>
        </dependency>

        <dependency>
            <groupId>com.fasterxml.jackson.core</groupId>
            <artifactId>jackson-databind</artifactId>
            <version>${jackson.version}</version>
        </dependency>

        <dependency>
            <groupId>org.jenkins-ci.plugins</groupId>
            <artifactId>mailer</artifactId>
            <version>1.13</version>
        </dependency>

        <dependency>
            <groupId>com.mashape.unirest</groupId>
            <artifactId>unirest-java</artifactId>
            <version>1.4.9</version>
        </dependency>

      <dependency> <!-- TODO pending https://github.com/jenkinsci/jenkins-test-harness/pull/2 -->
        <groupId>org.eclipse.sisu</groupId>
        <artifactId>org.eclipse.sisu.plexus</artifactId>
        <version>0.1.0</version>
      </dependency>
    </dependencies>
  </dependencyManagement>

  <build>
    <plugins>
      <plugin>
        <!-- TODO: java8 signature doesn't exist yet -->
        <groupId>org.codehaus.mojo</groupId>
        <artifactId>animal-sniffer-maven-plugin</artifactId>
        <configuration>
          <skip>true</skip>
        </configuration>
      </plugin>
      <plugin>
        <!-- No use worrying about this while we make such drastic changes left & right in every commit -->
        <groupId>org.codehaus.mojo</groupId>
        <artifactId>findbugs-maven-plugin</artifactId>
        <configuration>
          <skip>true</skip>
        </configuration>
      </plugin>
        <!-- Disable InjectedTest -->
        <plugin>
            <groupId>org.jenkins-ci.tools</groupId>
            <artifactId>maven-hpi-plugin</artifactId>
            <configuration>
                <disabledTestInjection>true</disabledTestInjection>
            </configuration>
        </plugin>
  
    </plugins>
  </build>
</project><|MERGE_RESOLUTION|>--- conflicted
+++ resolved
@@ -22,89 +22,85 @@
     <node.version>5.8.0</node.version>
     <npm.version>3.7.3</npm.version>
   </properties>
-  
+
   <scm>
     <connection>scm:git:ssh://github.com/jenkinsci/blueocean-plugin.git</connection>
     <developerConnection>scm:git:ssh://git@github.com/jenkinsci/blueocean-plugin.git</developerConnection>
     <url>https://github.com/jenkinsci/blueocean-plugin</url>
-  </scm> 
-  
-  
+  </scm>
+
+
   <developers>
      <developer>
        <id>scherler</id>
-       <name>Thorsten Iberian Sumurai</name>      
+       <name>Thorsten Iberian Sumurai</name>
      </developer>
      <developer>
        <id>cliffmeyers</id>
-       <name>Cliff Meyers</name>      
+       <name>Cliff Meyers</name>
      </developer>
      <developer>
        <id>tfennelly</id>
-       <name>Tom Fennelly</name>      
-     </developer>    
+       <name>Tom Fennelly</name>
+     </developer>
      <developer>
        <id>vivek</id>
-       <name>Vivek Pandey</name>      
-     </developer>    
+       <name>Vivek Pandey</name>
+     </developer>
      <developer>
        <id>kohsuke</id>
-       <name>Kohsuke</name>      
-     </developer>   
+       <name>Kohsuke</name>
+     </developer>
      <developer>
        <id>sophistifunk</id>
-       <name>Josh McDonald</name>      
-     </developer>    
+       <name>Josh McDonald</name>
+     </developer>
      <developer>
        <id>imeredith</id>
-       <name>Ivan Meredith</name>      
-     </developer>    
+       <name>Ivan Meredith</name>
+     </developer>
      <developer>
        <id>michaelneale</id>
-       <name>Michael Neale</name>      
-     </developer>    
+       <name>Michael Neale</name>
+     </developer>
      <developer>
        <id>kzantow</id>
-       <name>Keith Zantow</name>      
-     </developer>    
+       <name>Keith Zantow</name>
+     </developer>
      <developer>
        <id>i386</id>
-       <name>James Dumay</name>      
-     </developer>    
+       <name>James Dumay</name>
+     </developer>
      <developer>
        <id>marcesher</id>
-       <name>Marc</name>      
+       <name>Marc</name>
      </developer>
      <developer>
        <id>dragoonis</id>
-       <name>Paul Dragoonis</name>      
-     </developer>   
+       <name>Paul Dragoonis</name>
+     </developer>
      <developer>
        <id>pragmaticivan</id>
-       <name>Ivan Santos</name>      
-     </developer> 
+       <name>Ivan Santos</name>
+     </developer>
      <developer>
        <id>PeterDaveHello</id>
-       <name>Peter Dave Hello</name>      
-     </developer> 
+       <name>Peter Dave Hello</name>
+     </developer>
      <developer>
        <id>alexsomai</id>
-       <name>Alexandru Somai</name>      
-     </developer>     
+       <name>Alexandru Somai</name>
+     </developer>
   </developers>
 
   <modules>
     <module>blueocean-commons</module>
     <module>blueocean-web</module>
     <module>blueocean-rest</module>
-<<<<<<< HEAD
-    <module>blueocean-dashboard</module>
-    <module>blueocean-personalization</module>
-=======
->>>>>>> 5bcdf97e
     <module>blueocean-rest-impl</module>
     <module>blueocean-events</module>
     <module>blueocean-dashboard</module>
+    <module>blueocean-personalization</module>
     <module>blueocean-plugin</module>
   </modules>
 
@@ -151,23 +147,19 @@
 
         <dependency>
             <groupId>${project.groupId}</groupId>
-<<<<<<< HEAD
             <artifactId>blueocean-personalization</artifactId>
-=======
+            <version>${project.version}</version>
+        </dependency>
+
+        <dependency>
+            <groupId>${project.groupId}</groupId>
             <artifactId>blueocean-events</artifactId>
->>>>>>> 5bcdf97e
             <version>${project.version}</version>
         </dependency>
 
         <dependency>
             <groupId>${project.groupId}</groupId>
             <artifactId>blueocean-rest-impl</artifactId>
-            <version>${project.version}</version>
-        </dependency>
-
-        <dependency>
-            <groupId>${project.groupId}</groupId>
-            <artifactId>blueocean-events</artifactId>
             <version>${project.version}</version>
         </dependency>
 
@@ -184,7 +176,7 @@
             <artifactId>sse-gateway</artifactId>
             <version>1.4</version>
         </dependency>
-      
+
         <dependency>
             <groupId>com.fasterxml.jackson.core</groupId>
             <artifactId>jackson-annotations</artifactId>
@@ -273,7 +265,7 @@
                 <disabledTestInjection>true</disabledTestInjection>
             </configuration>
         </plugin>
-  
+
     </plugins>
   </build>
 </project>