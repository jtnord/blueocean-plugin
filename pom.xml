--- conflicted
+++ resolved
@@ -16,13 +16,8 @@
   <name>Blue Ocean UI Parent</name>
 
   <properties>
-<<<<<<< HEAD
-    <java.level>7</java.level>
-      <jackson.version>2.2.2</jackson.version>
-=======
     <java.level>6</java.level>
     <jackson.version>2.2.3</jackson.version>
->>>>>>> d8a7e7d0
     <jenkins.version>1.639</jenkins.version>
   </properties>
 
@@ -33,11 +28,8 @@
     <module>profile-service-api</module>
     <module>pipeline-service-api</module>
     <module>embedded-driver</module>
-<<<<<<< HEAD
     <module>blueocean-rest</module>
-=======
     <module>blueocean-github-oauth-plugin</module>
->>>>>>> d8a7e7d0
     <module>alpha</module>
     <module>bravo</module>
     <module>war</module>
