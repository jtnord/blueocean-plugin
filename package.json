--- conflicted
+++ resolved
@@ -1,11 +1,7 @@
 {
   "name": "@jenkins-cd/design-language",
   "jdlName": "jenkins-design-language",
-<<<<<<< HEAD
-  "version": "0.0.12-beta-thor",
-=======
-  "version": "0.0.12",
->>>>>>> fdd9b823
+  "version": "0.0.13-beta-thor",
   "description": "Styles, assets, and React classes for Jenkins Design Language",
   "main": "dist/js/components/index.js",
   "scripts": {
