--- conflicted
+++ resolved
@@ -1,11 +1,7 @@
 {
   "name": "@jenkins-cd/design-language",
   "jdlName": "jenkins-design-language",
-<<<<<<< HEAD
-  "version": "0.0.15-thor1",
-=======
-  "version": "0.0.16",
->>>>>>> 44464afa
+  "version": "0.0.16-thor",
   "description": "Styles, assets, and React classes for Jenkins Design Language",
   "main": "dist/js/components/index.js",
   "scripts": {
