--- conflicted
+++ resolved
@@ -32,13 +32,8 @@
     "skin-deep": "^0.16.0"
   },
   "dependencies": {
-<<<<<<< HEAD
-    "@jenkins-cd/design-language": "0.0.20",
-    "@jenkins-cd/js-extensions": "0.0.12-thor-final1",
-=======
     "@jenkins-cd/design-language": "0.0.21",
-    "@jenkins-cd/js-extensions": "0.0.12",
->>>>>>> 99f14895
+    "@jenkins-cd/js-extensions": "0.0.12-thor-final2",
     "@jenkins-cd/js-modules": "0.0.5",
     "immutable": "^3.8.1",
     "isomorphic-fetch": "^2.2.1",
