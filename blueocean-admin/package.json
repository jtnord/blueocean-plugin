{
  "name": "blueocean-admin",
  "version": "0.0.1",
  "scripts": {
    "storybook": "start-storybook -p 9001 --static-dir node_modules/@jenkins-cd/design-language/dist/assets/",
    "lint": "gulp lint",
    "lint:fix": "gulp lint --fixLint",
    "lint:watch": "gulp lint:watch",
    "test": "gulp test",
    "test:watch": "gulp test:watch",
    "bundle": "gulp bundle",
    "bundle:watch": "gulp bundle:watch"
  },
  "devDependencies": {
    "@jenkins-cd/eslint-config-jenkins": "0.0.2",
    "@jenkins-cd/js-builder": "0.0.31",
    "@jenkins-cd/js-test": "1.1.1",
    "@kadira/storybook": "^1.14.0",
    "babel": "^6.5.2",
    "babel-core": "^6.7.6",
    "babel-eslint": "^6.0.2",
    "babel-preset-es2015": "^6.6.0",
    "babel-preset-react": "^6.5.0",
    "babel-preset-stage-0": "^6.5.0",
    "chai": "^3.5.0",
    "eslint": "2.8.0",
    "eslint-plugin-react": "^5.0.1",
    "gulp": "^3.9.1",
    "gulp-mocha": "^2.2.0",
    "mocha": "^2.4.5",
    "react-addons-test-utils": "15.0.1",
    "skin-deep": "^0.16.0"
  },
  "dependencies": {
<<<<<<< HEAD
    "@jenkins-cd/design-language": "0.0.14-thor",
    "@jenkins-cd/js-extensions": "0.0.11",
    "@jenkins-cd/js-modules": "0.0.4",
=======
    "@jenkins-cd/design-language": "0.0.14",
    "@jenkins-cd/js-extensions": "0.0.12",
    "@jenkins-cd/js-modules": "0.0.5",
>>>>>>> 8eace631
    "immutable": "^3.8.1",
    "moment": "^2.13.0",
    "moment-duration-format": "^1.3.0",
    "react": "15.0.1",
    "react-dom": "15.0.1",
    "react-material-icons-blue": "^1.0.4",
    "react-router": "^2.3.0",
    "window-handle": "^1.0.0"
  },
  "jenkinscd": {
    "extDependencies": [
      "immutable",
      "react-router"
    ]
  }
}<|MERGE_RESOLUTION|>--- conflicted
+++ resolved
@@ -32,15 +32,9 @@
     "skin-deep": "^0.16.0"
   },
   "dependencies": {
-<<<<<<< HEAD
     "@jenkins-cd/design-language": "0.0.14-thor",
-    "@jenkins-cd/js-extensions": "0.0.11",
-    "@jenkins-cd/js-modules": "0.0.4",
-=======
-    "@jenkins-cd/design-language": "0.0.14",
     "@jenkins-cd/js-extensions": "0.0.12",
     "@jenkins-cd/js-modules": "0.0.5",
->>>>>>> 8eace631
     "immutable": "^3.8.1",
     "moment": "^2.13.0",
     "moment-duration-format": "^1.3.0",
