{
  "name": "blueocean-admin",
  "version": "0.0.1",
  "scripts": {
    "storybook": "start-storybook -p 9001 --static-dir node_modules/@jenkins-cd/design-language/dist/assets/",
    "lint": "gulp lint",
    "lint:fix": "gulp lint --fixLint",
    "lint:watch": "gulp lint:watch",
    "test": "gulp test",
    "test:watch": "gulp test:watch",
    "bundle": "gulp bundle",
    "bundle:watch": "gulp bundle:watch"
  },
  "devDependencies": {
    "@jenkins-cd/eslint-config-jenkins": "0.0.2",
    "@jenkins-cd/js-builder": "0.0.31",
    "@jenkins-cd/js-test": "1.1.1",
    "@kadira/storybook": "^1.14.0",
    "babel": "^6.5.2",
    "babel-core": "^6.7.6",
    "babel-eslint": "^6.0.2",
    "babel-preset-es2015": "^6.6.0",
    "babel-preset-react": "^6.5.0",
    "babel-preset-stage-0": "^6.5.0",
    "chai": "^3.5.0",
    "eslint": "2.8.0",
    "eslint-plugin-react": "^5.0.1",
    "gulp": "^3.9.1",
    "gulp-mocha": "^2.2.0",
    "mocha": "^2.4.5",
    "react-addons-test-utils": "15.0.1",
    "skin-deep": "^0.16.0"
  },
  "dependencies": {
<<<<<<< HEAD
    "@jenkins-cd/design-language": "0.0.12-beta-thor",
=======
    "@jenkins-cd/design-language": "0.0.12",
>>>>>>> 36e01ae9
    "@jenkins-cd/js-extensions": "0.0.11",
    "@jenkins-cd/js-modules": "0.0.4",
    "immutable": "^3.8.1",
    "moment": "^2.13.0",
    "moment-duration-format": "^1.3.0",
    "react": "15.0.1",
    "react-dom": "15.0.1",
    "react-material-icons-blue": "^1.0.3",
    "react-router": "^2.3.0",
    "window-handle": "^1.0.0"
  },
  "jenkinscd": {
    "extDependencies": [
      "immutable",
      "react-router"
    ]
  }
}<|MERGE_RESOLUTION|>--- conflicted
+++ resolved
@@ -32,11 +32,7 @@
     "skin-deep": "^0.16.0"
   },
   "dependencies": {
-<<<<<<< HEAD
-    "@jenkins-cd/design-language": "0.0.12-beta-thor",
-=======
-    "@jenkins-cd/design-language": "0.0.12",
->>>>>>> 36e01ae9
+    "@jenkins-cd/design-language": "0.0.13-beta-thor",
     "@jenkins-cd/js-extensions": "0.0.11",
     "@jenkins-cd/js-modules": "0.0.4",
     "immutable": "^3.8.1",
