--- conflicted
+++ resolved
@@ -22,12 +22,8 @@
   "dependencies": {
     "@jenkins-cd/js-extensions": "0.0.7",
     "@jenkins-cd/js-modules": "^0.x",
-<<<<<<< HEAD
     "immutable": "^3.7.6",
-    "jenkins-design-language": "0.0.1",
-=======
     "@jenkins-cd/design-language": "0.0.3",
->>>>>>> a674817f
     "react": "^0.14.5",
     "react-dom": "^0.14.5",
     "window-handle": "^1.0.0"
