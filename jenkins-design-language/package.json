{
  "name": "@jenkins-cd/design-language",
  "jdlName": "jenkins-design-language",
<<<<<<< HEAD
  "version": "0.0.9-beta2",
=======
  "version": "0.0.9",
>>>>>>> 6311b640
  "description": "Styles, assets, and React classes for Jenkins Design Language",
  "main": "dist/js/components/index.js",
  "scripts": {
    "prepublish": "./pre-publish.sh",
    "gulp": "gulp",
    "test": "gulp test"
  },
  "author": "Josh McDonald <jmcdonald@cloudbees.com> (https://www.cloudbees.com/)",
  "contributors": [
    "James Dumay <jameswdumay@gmail.com>",
    "Josh McDonald <josh@joshmcdonald.info>",
    "Michael Neale <michael.neale@gmail.com>",
    "Thorsten Scherler <scherler@gmail.com>",
    "tfennelly <tom.fennelly@gmail.com>"
  ],
  "license": "MIT",
  "devDependencies": {
    "babel-plugin-transform-react-jsx": "^6.6.4",
    "babel-preset-es2015": "^6.6.0",
    "babel-preset-react": "^6.5.0",
    "babel-preset-stage-0": "^6.5.0",
    "gulp": "^3.9.1",
    "gulp-babel": "^6.1.2",
    "gulp-clean": "^0.3.2",
    "gulp-concat": "^2.6.0",
    "gulp-copy": "0.0.2",
    "gulp-less": "^3.0.5",
    "gulp-rename": "^1.2.2",
    "gulp-sourcemaps": "^1.6.0",
    "normalize.css": "^3.0.3",
    "octicons": "^3.5.0",
    "react": "^0.14.7",
    "react-router": "^2.0.1",
    "run-sequence": "^1.1.5"
  },
  "files": [
    "LICENSE",
    "README.md",
    "licenses",
    "dist"
  ],
  "repository": {
    "type": "git",
    "url": "https://github.com/cloudbees/blueocean.git"
  },
  "dependencies": {
    "moment": "^2.12.0"
  },
  "peerDependencies": {
    "react": "^0.14.7"
  }
}<|MERGE_RESOLUTION|>--- conflicted
+++ resolved
@@ -1,11 +1,8 @@
 {
   "name": "@jenkins-cd/design-language",
   "jdlName": "jenkins-design-language",
-<<<<<<< HEAD
-  "version": "0.0.9-beta2",
-=======
+  "version": "0.0.10-beta2",
   "version": "0.0.9",
->>>>>>> 6311b640
   "description": "Styles, assets, and React classes for Jenkins Design Language",
   "main": "dist/js/components/index.js",
   "scripts": {
