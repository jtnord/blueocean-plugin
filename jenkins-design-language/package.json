--- conflicted
+++ resolved
@@ -48,12 +48,8 @@
     "url": "https://github.com/cloudbees/blueocean.git"
   },
   "dependencies": {
-<<<<<<< HEAD
     "moment": "^2.12.0",
     "moment-duration-format": "^1.3.0"
-=======
-    "moment": "^2.12.0"
->>>>>>> c2425974
   },
   "peerDependencies": {
     "react": "^0.14.7"
