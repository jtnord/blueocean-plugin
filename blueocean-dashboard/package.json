{
  "name": "blueocean-dashboard",
  "version": "0.0.1",
  "scripts": {
    "storybook": "start-storybook -p 9001 --static-dir node_modules/@jenkins-cd/design-language/dist/assets/",
    "lint": "gulp lint",
    "lint:fix": "gulp lint --fixLint",
    "lint:watch": "gulp lint:watch --continueOnLint",
    "test": "gulp test",
    "test:watch": "gulp test:watch",
    "bundle": "gulp bundle",
    "bundle:watch": "gulp bundle:watch"
  },
  "devDependencies": {
    "@jenkins-cd/eslint-config-jenkins": "0.0.2",
    "@jenkins-cd/js-builder": "0.0.34",
    "@jenkins-cd/js-test": "1.1.1",
    "@kadira/storybook": "1.19.0",
    "babel": "^6.5.2",
    "babel-core": "^6.7.6",
    "babel-eslint": "^6.0.2",
    "babel-preset-es2015": "^6.6.0",
    "babel-preset-react": "^6.5.0",
    "babel-preset-stage-0": "^6.5.0",
    "chai": "^3.5.0",
    "enzyme": "^2.2.0",
    "eslint": "2.8.0",
    "eslint-plugin-react": "^5.0.1",
    "gulp": "^3.9.1",
    "gulp-mocha": "^2.2.0",
    "mocha": "^2.4.5",
    "nock": "^8.0.0",
    "react-addons-test-utils": "15.0.1",
    "redux-mock-store": "^1.0.2",
    "skin-deep": "^0.16.0"
  },
  "dependencies": {
<<<<<<< HEAD
    "@jenkins-cd/design-language": "0.0.66",
=======
    "@jenkins-cd/design-language": "0.0.67",
>>>>>>> 05ac87f8
    "@jenkins-cd/js-extensions": "0.0.20",
    "@jenkins-cd/js-modules": "0.0.5",
    "@jenkins-cd/sse-gateway": "0.0.7",
    "immutable": "3.8.1",
    "isomorphic-fetch": "2.2.1",
    "keymirror": "0.1.1",
    "moment": "2.13.0",
    "moment-duration-format": "1.3.0",
    "react": "15.1.0",
    "react-dom": "15.1.0",
    "react-material-icons-blue": "1.0.4",
    "react-redux": "4.4.5",
    "react-router": "2.3.0",
    "redux": "3.5.2",
    "redux-thunk": "2.0.1",
    "reselect": "2.5.1",
    "window-handle": "1.0.0"
  },
  "jenkinscd": {
    "extDependencies": [
      "@jenkins-cd/sse-gateway",
      "immutable",
      "isomorphic-fetch",
      "react-router",
      "keymirror",
      "react-redux",
      "react-router",
      "redux",
      "redux-thunk",
      "reselect"
    ]
  }
}<|MERGE_RESOLUTION|>--- conflicted
+++ resolved
@@ -35,11 +35,7 @@
     "skin-deep": "^0.16.0"
   },
   "dependencies": {
-<<<<<<< HEAD
-    "@jenkins-cd/design-language": "0.0.66",
-=======
     "@jenkins-cd/design-language": "0.0.67",
->>>>>>> 05ac87f8
     "@jenkins-cd/js-extensions": "0.0.20",
     "@jenkins-cd/js-modules": "0.0.5",
     "@jenkins-cd/sse-gateway": "0.0.7",
