--- conflicted
+++ resolved
@@ -1,5 +1,6 @@
 import React from 'react';
 import { assert} from 'chai';
+import { shallow } from 'enzyme';
 
 import * as actions from '../../main/js/redux/actions';
 
@@ -24,30 +25,6 @@
     getAppURLBase: function() { return '/jenkins'; }
 };
 const originalFetchJson = actions.fetchJson;
-<<<<<<< HEAD
-describe("Push events ", () => {
-    after(()=> actions.fetchJson = originalFetchJson);
-    describe("push events - queued run tests", () => {
-
-        // Test queued event for when the event is for the pipeline that
-        // the user is actually "currently" looking at.
-        it("currently displayed pipeline", () => {
-            const event = newEvent('job_run_queue_enter');
-            const dispatcher = actions.actions.processJobQueuedEvent(event);
-
-            // mimic invocation of this action dispatcher and inspect the
-            // actualDispatchObj passed to the dispatch function
-            const dispatchedEvents = [];
-            dispatcher(function (actualDispatchObj) {
-                //console.log(actualDispatchObj);
-                dispatchedEvents.push(actualDispatchObj);
-            }, function () {
-                return {
-                    adminStore: {
-                        runs: {
-                            'PR-demo': []
-                        }
-=======
 
 describe("push events - queued run tests", () => {
     afterEach(() => {
@@ -71,7 +48,6 @@
                 adminStore: {
                     runs: {
                         'PR-demo': []
->>>>>>> 011d1dd8
                     }
                 }
             }
@@ -148,17 +124,8 @@
             event.blueocean_is_for_current_job = false;
             const dispatcher = actions.actions.processJobQueuedEvent(event);
 
-<<<<<<< HEAD
-            // mimic invocation of this action dispatcher and inspect the
-            // actualDispatchObj passed to the dispatch function
-            const dispatchedEvents = [];
-            dispatcher(function (actualDispatchObj) {
-                // console.log(actualDispatchObj);
-                dispatchedEvents.push(actualDispatchObj);
-=======
             dispatcher(function (actualDispatchObj) {
                 adminStore.runs['PR-demo'] = actualDispatchObj.payload;
->>>>>>> 011d1dd8
             }, function () {
                 return {
                     adminStore: adminStore
@@ -183,11 +150,6 @@
         actions.fetchJson = originalFetchJson;
     });
 
-<<<<<<< HEAD
-            // mimic invocation of this action dispatcher and inspect the
-            // actualDispatchObj passed to the dispatch function
-            const adminStore = {runs: {'PR-demo': []}};
-=======
     // Test run started event for when the event is for the pipeline that
     // the user is actually "currently" looking at.
     it("run fetch ok", () => {
@@ -202,7 +164,6 @@
                 }]
             }
         };
->>>>>>> 011d1dd8
 
         function fireEvent() {
             const event = newEvent('job_run_started');
@@ -242,34 +203,9 @@
             });
         }
 
-<<<<<<< HEAD
-                // Mock the fetchJson
-                actions.fetchJson = function (url, onSuccess, onError) {
-                    assert.equal(url, '/jenkins/rest/organizations/jenkins/pipelines/PR-demo/branches/quicker/runs/12');
-                    onSuccess({
-                        "_class": "io.jenkins.blueocean.service.embedded.rest.PipelineRunImpl",
-                        "artifacts": [],
-                        "changeSet": [],
-                        "durationInMillis": 0,
-                        "enQueueTime": "2016-05-19T22:05:39.301+0100",
-                        "endTime": null,
-                        "estimatedDurationInMillis": 17882,
-                        "id": "12",
-                        "organization": "jenkins",
-                        "pipeline": "quicker",
-                        "result": "UNKNOWN",
-                        "runSummary": "?",
-                        "startTime": "2016-05-19T22:05:39.303+0100",
-                        "state": "RUNNING",
-                        "type": "WorkflowRun",
-                        "commitId": null
-                    });
-                };
-=======
         // Fire the start event and then check that the run state
         // has changed as expected.
         fireEvent();
->>>>>>> 011d1dd8
 
         var runs = adminStore.runs['PR-demo'];
         assert.equal(runs.length, 1);
@@ -300,30 +236,7 @@
                 onError({});
             };
 
-<<<<<<< HEAD
-            function fireEvent() {
-                const event = newEvent('job_run_started');
-                event.blueocean_is_for_current_job = false;
-
-                // Mock the fetchJson
-                actions.fetchJson = function (url, onSuccess, onError) {
-                    assert.equal(url, '/jenkins/rest/organizations/jenkins/pipelines/PR-demo/branches/quicker/runs/12');
-                    onError({});
-                };
-
-                const dispatcher = actions.actions.updateRunState(event, CONFIG, true);
-
-                dispatcher(function (actualDispatchObj) {
-                    adminStore.runs['PR-demo'] = actualDispatchObj.payload;
-                }, function () {
-                    return {
-                        adminStore: adminStore
-                    }
-                });
-            }
-=======
             const dispatcher = actions.actions.updateRunState(event, CONFIG, true);
->>>>>>> 011d1dd8
 
             dispatcher(function (actualDispatchObj) {
                 adminStore.runs['PR-demo'] = actualDispatchObj.payload;
@@ -346,9 +259,4 @@
         assert.equal(runs[0].enQueueTime, undefined);
         assert.equal(runs[0].state, 'RUNNING');
     });
-<<<<<<< HEAD
-
-
-=======
->>>>>>> 011d1dd8
 });