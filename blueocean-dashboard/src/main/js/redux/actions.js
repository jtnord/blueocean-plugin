--- conflicted
+++ resolved
@@ -1,19 +1,13 @@
-import es6Promise from 'es6-promise'; es6Promise.polyfill();
 import keymirror from 'keymirror';
-<<<<<<< HEAD
-
-=======
 import fetch from 'isomorphic-fetch';
 import { fetch as smartFetch, paginate, applyFetchMarkers } from '../util/smart-fetch';
->>>>>>> 092fc6d5
 import { State } from '../components/records';
+import UrlConfig from '../config';
 import { getNodesInformation } from '../util/logDisplayHelper';
 import { calculateStepsBaseUrl, calculateLogUrl, calculateNodeBaseUrl, paginateUrl, getRestUrl } from '../util/UrlUtils';
 import findAndUpdate from '../util/find-and-update';
-
+import { Fetch, FetchFunctions } from '@jenkins-cd/blueocean-core-js';
 const debugLog = require('debug')('blueocean-actions-js:debug');
-
-import { Fetch, FetchFunctions, UrlConfig } from '@jenkins-cd/blueocean-core-js';
 
 /**
  * This function maps a queue item into a run instancce.
@@ -23,7 +17,6 @@
  * as the same thing. If the raw data is needed if can be fetched
  * from _item.
  */
-
 function _mapQueueToPsuedoRun(run) {
     if (run._class === 'io.jenkins.blueocean.service.embedded.rest.QueueItemImpl') {
         return {
@@ -239,11 +232,6 @@
     return JSON.parse(JSON.stringify(json));
 }
 
-<<<<<<< HEAD
-
-// FIXME: Ignoring isFetching for now
-=======
->>>>>>> 092fc6d5
 export const actions = {
     clearPipelinesData: () => ({ type: ACTION_TYPES.CLEAR_PIPELINES_DATA }),
     clearPipelineData() {
@@ -384,12 +372,7 @@
         };
     },
 
-<<<<<<< HEAD
-
-    updateRunState(event, config, updateByQueueId) {
-=======
     updateRunState(event, config) {
->>>>>>> 092fc6d5
         return (dispatch, getState) => {
             debugLog('updateRunState:', event);
             let found = false;
@@ -419,59 +402,6 @@
                         }
                         return undefined;
                     });
-<<<<<<< HEAD
-                };
-
-                const runUrl = `${config.getAppURLBase()}${event.blueocean_job_rest_url}/runs/${event.jenkins_object_id}`;
-
-                // The event tells us that the run state has changed, but does not give all
-                // run related data (times, commit Ids etc). So, lets go get that data from
-                // REST API and present a consistent picture of the run state to the user.
-                return Fetch.fetchJSON(runUrl)
-                    .then(updateRunData)
-                    .catch((error) => {
-                        let runData;
-
-                        // Getting the actual state of the run failed. Lets log
-                        // the failure and update the state manually as best we can.
-
-                        // eslint-disable-next-line no-console
-                        console.warn(`Error getting run data from REST endpoint: ${runUrl}`);
-                        // eslint-disable-next-line no-console
-                        console.warn(error);
-
-                        // We're after coming out of an async operation (the fetch).
-                        // In that case, we better refresh the copy of the storeData
-                        // that we have in case things changed while we were doing the
-                        // fetch.
-                        storeData = getFromStore();
-
-                        if (storeData.runIndex !== undefined) {
-                            runData = storeData.eventJobRuns[storeData.runIndex];
-                        } else {
-                            runData = {};
-                            runData.job_run_queueId = event.job_run_queueId;
-                            if (event.job_ismultibranch) {
-                                runData.pipeline = event.blueocean_job_branch_name;
-                            } else {
-                                runData.pipeline = event.blueocean_job_pipeline_name;
-                            }
-                        }
-
-                        if (event.jenkins_event === 'job_run_ended') {
-                            runData.state = 'FINISHED';
-                        } else {
-                            runData.state = 'RUNNING';
-                        }
-                        runData.id = event.jenkins_object_id;
-                        runData.result = event.job_run_status;
-
-                        // Update the run data. We do not need updateRunData to refresh the
-                        // storeData again because we already just did it at the start of
-                        // this function call.
-                        updateRunData(runData, false);
-                    });
-=======
                 })
                 .catch(err => {
                     // Just update the run state for fetch failures (this was the existing behavior, not sure why, really)
@@ -483,10 +413,7 @@
                     });
                     debugLog('Fetch error: ', err);
                 });
->>>>>>> 092fc6d5
-            }
-
-            return null;
+            }
         };
     },
 
@@ -525,48 +452,13 @@
                         }
                         return undefined;
                     });
-<<<<<<< HEAD
-                };
-
-                Fetch.fetchJSON(url).then(processBranchData).catch(FetchFunctions.consoleError);
-=======
-                });
->>>>>>> 092fc6d5
+                });
             }
         };
     },
 
     updateBranchList(event) {
         return (dispatch, getState) => {
-<<<<<<< HEAD
-            if (event.job_ismultibranch) {
-                const multibranchPipelines = getState().adminStore.branches || {};
-                const pipelineName = event.blueocean_job_pipeline_name;
-
-                // We're only interested in this event if we're already managing branch state
-                // associated with this multi-branch job.
-                if (!multibranchPipelines[pipelineName]) {
-                    return Promise.resolve(null);
-                }
-
-                // Fetch/refetch the latest set of branches for the pipeline.
-                const url = `${config.getAppURLBase()}/rest/organizations/${event.jenkins_org}` +
-                    `/pipelines/${pipelineName}/branches`;
-                return Fetch.fetchJSON(url).then((latestPipelineBranches) => {
-                    if (event.blueocean_is_for_current_job) {
-                        dispatch({
-                            id: pipelineName,
-                            payload: latestPipelineBranches,
-                            type: ACTION_TYPES.SET_CURRENT_BRANCHES_DATA,
-                        });
-                    }
-                    dispatch({
-                        id: pipelineName,
-                        payload: latestPipelineBranches,
-                        type: ACTION_TYPES.SET_BRANCHES_DATA,
-                    });
-                }).catch(FetchFunctions.consoleError);
-=======
             // this should probably be responsible for determining when to update, rather than
             // the event having any knowledge of which job is visible...
             // e.g.: if (event.blueocean_job_pipeline_name === getState().adminStore.pipeline.name)
@@ -575,46 +467,9 @@
                     organizationName: event.jenkins_org,
                     pipelineName: event.blueocean_job_pipeline_name,
                 })(dispatch, getState);
->>>>>>> 092fc6d5
-            }
-
-            return null;
-        };
-    },
-<<<<<<< HEAD
-
-
-    fetchRunsIfNeeded(config) {
-        return (dispatch) => {
-            const baseUrl = `${config.getAppURLBase()}/rest/organizations/jenkins` +
-                `/pipelines/${config.pipeline}/activities/`;
-            return dispatch(actions.fetchIfNeeded({
-                url: baseUrl,
-                id: config.pipeline,
-                type: 'runs',
-            }, {
-                current: ACTION_TYPES.SET_CURRENT_RUN_DATA,
-                general: ACTION_TYPES.SET_RUNS_DATA,
-                clear: ACTION_TYPES.CLEAR_CURRENT_RUN_DATA,
-            }));
-        };
-    },
-
-    fetchBranchesIfNeeded(config) {
-        return (dispatch) => {
-            const baseUrl = `${config.getAppURLBase()}/rest/organizations/jenkins` +
-                `/pipelines/${config.pipeline}/branches`;
-            return dispatch(actions.fetchIfNeeded({
-                url: baseUrl,
-                id: config.pipeline,
-                type: 'branches',
-            }, {
-                current: ACTION_TYPES.SET_CURRENT_BRANCHES_DATA,
-                general: ACTION_TYPES.SET_BRANCHES_DATA,
-                clear: ACTION_TYPES.CLEAR_CURRENT_BRANCHES_DATA,
-            }));
-        };
-=======
+            }
+        };
+    },
     
     fetchRuns({ organization, pipeline }) {
         return (dispatch, getState) => paginate({
@@ -629,38 +484,10 @@
                 });
             },
         });
->>>>>>> 092fc6d5
     },
 
     fetchRun(config) {
         return (dispatch, getState) => {
-<<<<<<< HEAD
-            const data = getState().adminStore[general.type];
-            dispatch({ type: types.clear });
-
-            const id = general.id;
-            if (!data || !data[id]) {
-                return Fetch.fetchJSON(general.url)
-                    .then(json => {
-                        // TODO: Why call dispatch twice here?
-                        dispatch({
-                            id,
-                            payload: json,
-                            type: types.current,
-                        });
-                        return dispatch({
-                            id,
-                            payload: json,
-                            type: types.general,
-                        });
-                    })
-                    .catch((error) => {
-                        console.error(error); // eslint-disable-line no-console
-                        dispatch({
-                            payload: { type: 'ERROR', message: `${error.stack}` },
-                            type: ACTION_TYPES.UPDATE_MESSAGES,
-                        });
-=======
             smartFetch(
                 getRestUrl(config),
                 data => {
@@ -669,34 +496,12 @@
                         id: config.pipeline,
                         type: ACTION_TYPES.SET_CURRENT_RUN,
                         payload: tryToFixRunState(data, runs),
->>>>>>> 092fc6d5
                     });
                 }
             );
         };
     },
 
-
-    generateData(url, actionType, optional) {
-        return (dispatch) => Fetch.fetchJSON(url)
-                .then(json => dispatch({
-                    ...optional,
-                    type: actionType,
-                    payload: json,
-                }))
-                .catch((error) => {
-                    console.error(error); // eslint-disable-line no-console
-                    dispatch({
-                        payload: { type: 'ERROR', message: `${error.stack}` },
-                        type: ACTION_TYPES.UPDATE_MESSAGES,
-                    });
-                    // call again with no payload so actions handle missing data
-                    dispatch({
-                        ...optional,
-                        type: actionType,
-                    });
-                });
-    },
     /*
      For the detail view we need to fetch the different nodes of
      a run in case we do not have specific node, to
@@ -704,7 +509,6 @@
      We later store them with the key: nodesBaseUrl
      so we only fetch them once.
      */
-
     fetchNodes(config) {
         return (dispatch, getState) => {
             const data = getState().adminStore.nodes;
@@ -747,6 +551,7 @@
                         return getNodeAndSteps(information);
                     }).catch(FetchFunctions.consoleError);
             }
+
             return getNodeAndSteps(data[nodesBaseUrl]);
         };
     },
@@ -841,7 +646,7 @@
                     (error) => console.error('error', error) // eslint-disable-line no-console
                 );
             }
-            return Promise.resolve(null);
+            return null;
         };
     },
 
