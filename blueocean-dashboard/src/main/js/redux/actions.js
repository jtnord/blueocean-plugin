--- conflicted
+++ resolved
@@ -5,67 +5,7 @@
 
 import { getNodesInformation } from '../util/logDisplayHelper';
 
-<<<<<<< HEAD
-// helper functions
-
-// helper to clean the path
-function uriString(input) {
-    return encodeURIComponent(input).replace(/%2F/g, '%252F');
-}
-// helper calculate url
-export function calculateLogUrl(config) {
-    if (config.node) {
-        const { nodesBaseUrl, node } = config;
-        return `${nodesBaseUrl}/${node.id}/log`;
-    }
-    return config.url;
-}
-
-export function calculateNodeBaseUrl(config) {
-    const { name, runId, branch, _appURLBase, isMultiBranch } = config;
-    // TODO: can't hard-code org
-    const baseUrl = `${_appURLBase}/rest/organizations/jenkins/pipelines/${name}`;
-    if (isMultiBranch) {
-        return `${baseUrl}/branches/${uriString(branch)}/runs/${runId}/nodes/`;
-    }
-    return `${baseUrl}/runs/${runId}/nodes/`;
-}
-
-export function calculateStepsBaseUrl(config) {
-    const { name, runId, branch, _appURLBase, isMultiBranch, node } = config;
-    // TODO: can't hard-code org
-    let baseUrl = `${_appURLBase}/rest/organizations/jenkins/pipelines/${name}`;
-    if (isMultiBranch) {
-        baseUrl = `${baseUrl}/branches/${uriString(branch)}`;
-    }
-    // console.log('xxx'), baseUrl;
-    if (node && node !== null) {
-        return `${baseUrl}/runs/${runId}/nodes/${node}/steps`;
-    }
-    return `${baseUrl}/runs/${runId}/steps/`;
-}
-
-export function calculateRunLogURLObject(config) {
-    const { name, runId, branch, _appURLBase, isMultiBranch } = config;
-    // TODO: can't hard-code org
-    const baseUrl = `${_appURLBase}/rest/organizations/jenkins/pipelines/${name}`;
-    let url;
-    let fileName;
-    if (isMultiBranch) {
-        url = `${baseUrl}/branches/${uriString(branch)}/runs/${runId}/log/`;
-        fileName = `${branch}-${runId}.txt`;
-    } else {
-        url = `${baseUrl}/runs/${runId}/log/`;
-        fileName = `${runId}.txt`;
-    }
-    return {
-        url,
-        fileName,
-    };
-}
-=======
 import { calculateStepsBaseUrl, calculateLogUrl, calculateNodeBaseUrl, buildUrl } from '../util/UrlUtils';
->>>>>>> 038b5024
 
 // main actin logic
 export const ACTION_TYPES = keymirror({
