import React, { Component, PropTypes } from 'react';
import {
    ModalView,
    ModalBody,
    ModalHeader,
    PipelineResult,
    PageTabs,
    TabLink,
} from '@jenkins-cd/design-language';

import {
    actions,
    currentRuns as runsSelector,
    isMultiBranch as isMultiBranchSelector,
    previous as previousSelector,
    createSelector,
    connect,
} from '../redux';

const { func, object, array, any, string } = PropTypes;

class RunDetails extends Component {
    componentWillMount() {
        if (this.context.config && this.context.params) {
            const {
                params: {
                    pipeline,
                    },
                config = {},
                } = this.context;

            config.pipeline = pipeline;

            this.props.fetchRunsIfNeeded(config);
            this.props.setPipeline(config);
            this.opener = this.props.previous;
        }
    }
    navigateToOrganization() {
        const { organization } = this.props.pipeline;
        const organizationUrl = `/organizations/${organization}`;
        this.context.router.push(organizationUrl);
    }
    navigateToPipeline() {
        const { organization, name } = this.props.pipeline;
        const pipelineUrl = `/organizations/${organization}/${name}`;
        this.context.router.push(pipelineUrl);
    }
    navigateToChanges() {
        const {
            params: {
                organization,
                pipeline: name,
                branch,
                runId,
            },
        } = this.context;

        const changesUrl = `/organizations/${organization}/${name}` +
            `/detail/${branch}/${runId}/changes`;
        this.context.router.push(changesUrl);
    }
    render() {
        // early out
        if (!this.context.params
            || !this.props.runs
            || this.props.isMultiBranch === null) {
            return null;
        }

        const {
            router,
            location,
            params: {
                organization,
                branch,
                runId,
                pipeline: name,
            },
        } = this.context;

        const baseUrl = `/organizations/${organization}/${name}` +
            `/detail/${branch}/${runId}`;

        const currentRun = this.props.runs.filter(
            (run) => run.id === runId && decodeURIComponent(run.pipeline) === branch)[0];

        currentRun.name = name;

        const status = currentRun.result === 'UNKNOWN' ? currentRun.state : currentRun.result;

        const afterClose = () => {
            const fallback = `/organizations/${organization}/${name}/`;

            location.pathname = this.opener || fallback;
            location.hash = `#${branch}-${runId}`;

            router.push(location);
        };

        return (
            <ModalView
              isVisible
<<<<<<< HEAD
              transitionClass="slideup"
              transitionDuration={300}
              result={status}
=======
              transitionClass="expand-in"
              transitionDuration={150}
              result={result.result}
>>>>>>> 1e0c8904
              {...{ afterClose }}
            >
                <ModalHeader>
                    <div>
                        <PipelineResult data={currentRun}
                          onOrganizationClick={() => this.navigateToOrganization()}
                          onNameClick={() => this.navigateToPipeline()}
                          onAuthorsClick={() => this.navigateToChanges()}
                        />
                        <PageTabs base={baseUrl}>
                            <TabLink to="/pipeline">Pipeline</TabLink>
                            <TabLink to="/changes">Changes</TabLink>
                            <TabLink to="/tests">Tests</TabLink>
                            <TabLink to="/artifacts">Artifacts</TabLink>
                        </PageTabs>
                    </div>
                </ModalHeader>
                <ModalBody>
                    <div>
                        {React.cloneElement(
                            this.props.children,
                            { baseUrl, currentRun, ...this.props }
                        )}
                    </div>
                </ModalBody>
            </ModalView>
        );
    }
}

RunDetails.contextTypes = {
    config: object.isRequired,
    params: object,
    router: object.isRequired, // From react-router
    location: object.isRequired, // From react-router
};

RunDetails.propTypes = {
    children: PropTypes.node,
    pipeline: object,
    runs: array,
    isMultiBranch: any,
    fetchIfNeeded: func,
    fetchRunsIfNeeded: func,
    setPipeline: func,
    getPipeline: func,
    previous: string,
};

const selectors = createSelector(
    [runsSelector, isMultiBranchSelector, previousSelector],
    (runs, isMultiBranch, previous) => ({ runs, isMultiBranch, previous }));

export default connect(selectors, actions)(RunDetails);<|MERGE_RESOLUTION|>--- conflicted
+++ resolved
@@ -101,15 +101,9 @@
         return (
             <ModalView
               isVisible
-<<<<<<< HEAD
-              transitionClass="slideup"
-              transitionDuration={300}
-              result={status}
-=======
               transitionClass="expand-in"
               transitionDuration={150}
-              result={result.result}
->>>>>>> 1e0c8904
+              result={status}
               {...{ afterClose }}
             >
                 <ModalHeader>
