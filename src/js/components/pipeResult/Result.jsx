// @flow

import React, { Component, PropTypes } from 'react';
import {Icon} from 'react-material-icons-blue';
import { ReadableDate } from '../ReadableDate';

import moment from 'moment';

const { object, func } = PropTypes;

class PipelineResult extends Component {
    handleAuthorsClick() {
        if (this.props.onAuthorsClick) {
            this.props.onAuthorsClick();
        }
    }

    render() {
        const {
            data: {
                id,
                name,
                organization,
                pipeline,
                changeSet,
                result,
                durationInMillis,
                endTime,
                commitId,

            },
        } = this.props;

        let
            duration = moment.duration(
                Number(durationInMillis), 'milliseconds').humanize();
<<<<<<< HEAD

        // Grab author from each change, run through a set for uniqueness
        const authors = [...new Set(changeSet.map(change => change.author.fullName))];

        return (<div className="result">
=======
        const authors = [...new Set(changeSet.map(change => change.author.fullName))];

        return (
        <div className="pipeline-result">
>>>>>>> 83cc5f2c
            <section className="left">
                <Icon {...{
                    size: 125,
                    icon: iconFromResult(result),
                    style: { fill: "#fff" }
                }} />
            </section>
            <section className="table">
                <h4>{organization} / {name} #{id}</h4>

                <div className="row">
                    <div className="commons">
                        <div>
                            <label>Branch</label>
                            <span>{decodeURIComponent(pipeline)}</span>
                        </div>
                        { commitId ?
                        <div>
                            <label>Commit</label>
                            <span className="commit">
                                #{commitId.substring(0, 8)}
                            </span>
                        </div>
                        : null }
                        <div>
                       { authors.length > 0 ?
                           <a className="authors" onClick={() => this.handleAuthorsClick()}>
                                Changes by {authors.map(
                                author => ' ' + author)}
                           </a>
                       : 'No changes' }
                        </div>
                    </div>
                    <div className="times">
                        <div>
                            <Icon {...{
                                size: 25,
                                icon: 'timelapse',
                                style: { fill: "#fff" },
                            }} />
                            <span>{duration}</span>
                        </div>
                        <div>
                            <Icon {...{
                                size: 25,
                                icon: 'access_time',
                                style: { fill: "#fff" },
                            }} />
                            <ReadableDate date={endTime} />
                        </div>
                    </div>
                </div>
            </section>
        </div>);
    }
}

PipelineResult.propTypes = {
    data: object.isRequired,
    colors: object,
    onAuthorsClick: func,
};

function iconFromResult(result) {
    switch(result) {
        case "SUCCESS":
        case "UNSTABLE":
            return "done";
        case "FAILURE":
        case "ABORTED":
        case "NOT_BUILT":
            return "close";
        default:
            return "close";
    }
}

export { PipelineResult };<|MERGE_RESOLUTION|>--- conflicted
+++ resolved
@@ -34,18 +34,12 @@
         let
             duration = moment.duration(
                 Number(durationInMillis), 'milliseconds').humanize();
-<<<<<<< HEAD
 
         // Grab author from each change, run through a set for uniqueness
         const authors = [...new Set(changeSet.map(change => change.author.fullName))];
 
-        return (<div className="result">
-=======
-        const authors = [...new Set(changeSet.map(change => change.author.fullName))];
-
         return (
         <div className="pipeline-result">
->>>>>>> 83cc5f2c
             <section className="left">
                 <Icon {...{
                     size: 125,
@@ -72,10 +66,10 @@
                         : null }
                         <div>
                        { authors.length > 0 ?
-                           <a className="authors" onClick={() => this.handleAuthorsClick()}>
-                                Changes by {authors.map(
-                                author => ' ' + author)}
-                           </a>
+                                   <a className="authors" onClick={() => this.handleAuthorsClick()}>
+                                        Changes by {authors.map(
+                                        author => ' ' + author)}
+                                   </a>
                        : 'No changes' }
                         </div>
                     </div>
