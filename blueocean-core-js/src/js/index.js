/**
 * Created by cmeyers on 8/18/16.
 */

import { Fetch } from './fetch';
import * as sse from '@jenkins-cd/sse-gateway';
import { RunApi } from './rest/RunApi';
import { SseBus } from './sse/SseBus';
import { ToastService } from './ToastService';

export { Fetch, FetchFunctions } from './fetch';
export UrlConfig from './urlconfig';
export JWT from './jwt';
export TestUtils from './testutils';
export Utils from './utils';
export AppConfig from './config';

export { ReplayButton } from './components/ReplayButton';
export { RunButton } from './components/RunButton';

// export services as a singleton so all plugins will use the same instance

// capabilities
<<<<<<< HEAD
export { capabilityStore, capabilityAugmenter } from './capability';
=======
export { capable, capabilityStore, capabilityAugmenter } from './capability';
>>>>>>> fbe7b5b0

// limit to single instance so that duplicate REST calls aren't made as events come in
const sseBus = new SseBus(sse, Fetch.fetchJSON);
export { sseBus as SseBus };

// required so new toasts are routed to the instance used in blueocean-web
const toastService = new ToastService();
export { toastService as ToastService };

const runApi = new RunApi();
export { runApi as RunApi };<|MERGE_RESOLUTION|>--- conflicted
+++ resolved
@@ -21,11 +21,7 @@
 // export services as a singleton so all plugins will use the same instance
 
 // capabilities
-<<<<<<< HEAD
-export { capabilityStore, capabilityAugmenter } from './capability';
-=======
 export { capable, capabilityStore, capabilityAugmenter } from './capability';
->>>>>>> fbe7b5b0
 
 // limit to single instance so that duplicate REST calls aren't made as events come in
 const sseBus = new SseBus(sse, Fetch.fetchJSON);
