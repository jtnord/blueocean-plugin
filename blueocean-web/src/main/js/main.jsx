--- conflicted
+++ resolved
@@ -2,22 +2,14 @@
 import { render } from 'react-dom';
 import { Router, Route, IndexRoute, browserHistory, Link, useRouterHistory, IndexRedirect } from 'react-router';
 import { createHistory, useBasename } from 'history';
-<<<<<<< HEAD
 import { Provider, createAppStore, combineReducers} from './redux';
-=======
 import { DevelopmentFooter } from './DevelopmentFooter';
->>>>>>> ab6e94f5
 
 import { ExtensionPoint } from '@jenkins-cd/js-extensions';
 
 import Config from './config';
 
-<<<<<<< HEAD
 let config; // Holder for various app-wide state
-=======
-
-var config; // Holder for various app-wide state
->>>>>>> ab6e94f5
 
 /**
  * Root Blue Ocean UI component
@@ -32,37 +24,25 @@
         const stores = ExtensionPoint.getExtensions("jenkins.main.stores");
         const store = createAppStore(combineReducers(Object.assign(...stores)));
         return (
-<<<<<<< HEAD
             <Provider store={store}>
-=======
-            <div className="Site">
->>>>>>> ab6e94f5
-                <div id="outer">
-                    <header className="global-header">
-                        <ExtensionPoint name="jenkins.logo.top"/>
-                        <nav>
-                            <Link to="/pipelines">Pipelines</Link>
-<<<<<<< HEAD
-                             <a href="#">Applications</a>
-                             <a href="#">Reports</a>
-                             <a href="#">Administration</a>
-=======
-                            <a href="#">Applications</a>
-                            <a href="#">Reports</a>
-                            <a href="#">Administration</a>
->>>>>>> ab6e94f5
-                        </nav>
-                    </header>
-                    <main>
-                        {this.props.children /* Set by react-router */ }
-                    </main>
+                <div className="Site">
+                    <div id="outer">
+                        <header className="global-header">
+                            <ExtensionPoint name="jenkins.logo.top"/>
+                            <nav>
+                                <Link to="/pipelines">Pipelines</Link>
+                                <a href="#">Applications</a>
+                                <a href="#">Reports</a>
+                                <a href="#">Administration</a>
+                            </nav>
+                        </header>
+                        <main>
+                            {this.props.children /* Set by react-router */ }
+                        </main>
+                    </div>
+                    <DevelopmentFooter />
                 </div>
-<<<<<<< HEAD
             </Provider>
-=======
-                <DevelopmentFooter />
-            </div>
->>>>>>> ab6e94f5
         );
     }
 }
