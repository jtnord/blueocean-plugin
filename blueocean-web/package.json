{
  "name": "blueocean-web",
  "version": "0.0.1",
  "license": "MIT",
  "repository": {
    "type": "git",
    "url": "https://github.com/cloudbees/blueocean.git"
  },
  "scripts": {
    "lint": "gulp lint",
    "lint:fix": "gulp lint --fixLint",
    "test": "gulp test",
    "test:watch": "gulp test:watch",
    "bundle": "gulp bundle",
    "bundle:watch": "gulp bundle:watch"
  },
  "devDependencies": {
    "@jenkins-cd/js-builder": "0.0.31",
    "@jenkins-cd/js-test": "1.1.1",
    "babel-eslint": "^6.0.2",
    "babel-preset-es2015": "^6.6.0",
    "babel-preset-react": "^6.5.0",
    "eslint": "2.8.0",
    "eslint-plugin-react": "^5.0.1",
    "gulp": "^3.9.1",
    "zombie": "^4.2.1"
  },
  "dependencies": {
<<<<<<< HEAD
    "@jenkins-cd/design-language": "0.0.13-beta2",
    "@jenkins-cd/js-extensions": "0.0.11",
    "@jenkins-cd/js-modules": "0.0.4",
    "history": "2.0.1",
    "react": "0.14.7",
    "react-dom": "0.14.7",
    "react-router": "^2.0.1",
=======
    "@jenkins-cd/design-language": "0.0.14",
    "@jenkins-cd/js-extensions": "0.0.12",
    "@jenkins-cd/js-modules": "0.0.5",
    "history": "^2.0.2",
    "react": "15.0.1",
    "react-dom": "15.0.1",
    "react-router": "^2.3.0",
>>>>>>> 8f37891e
    "window-handle": "^1.0.0"
  }
}<|MERGE_RESOLUTION|>--- conflicted
+++ resolved
@@ -26,15 +26,6 @@
     "zombie": "^4.2.1"
   },
   "dependencies": {
-<<<<<<< HEAD
-    "@jenkins-cd/design-language": "0.0.13-beta2",
-    "@jenkins-cd/js-extensions": "0.0.11",
-    "@jenkins-cd/js-modules": "0.0.4",
-    "history": "2.0.1",
-    "react": "0.14.7",
-    "react-dom": "0.14.7",
-    "react-router": "^2.0.1",
-=======
     "@jenkins-cd/design-language": "0.0.14",
     "@jenkins-cd/js-extensions": "0.0.12",
     "@jenkins-cd/js-modules": "0.0.5",
@@ -42,7 +33,6 @@
     "react": "15.0.1",
     "react-dom": "15.0.1",
     "react-router": "^2.3.0",
->>>>>>> 8f37891e
     "window-handle": "^1.0.0"
   }
 }