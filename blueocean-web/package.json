--- conflicted
+++ resolved
@@ -25,13 +25,8 @@
     "zombie": "^4.2.1"
   },
   "dependencies": {
-<<<<<<< HEAD
-    "@jenkins-cd/design-language": "0.0.62",
+    "@jenkins-cd/design-language": "0.0.63",
     "@jenkins-cd/js-extensions": "0.0.19-beta-2",
-=======
-    "@jenkins-cd/design-language": "0.0.63",
-    "@jenkins-cd/js-extensions": "0.0.17-beta-1",
->>>>>>> f9b8bcbd
     "@jenkins-cd/js-modules": "0.0.5",
     "history": "2.0.2",
     "immutable": "3.8.1",
