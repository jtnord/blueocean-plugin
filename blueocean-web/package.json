--- conflicted
+++ resolved
@@ -25,11 +25,7 @@
     "zombie": "^4.2.1"
   },
   "dependencies": {
-<<<<<<< HEAD
-    "@jenkins-cd/design-language": "0.0.61",
-=======
     "@jenkins-cd/design-language": "0.0.63",
->>>>>>> 4d2dc56a
     "@jenkins-cd/js-extensions": "0.0.17-beta-1",
     "@jenkins-cd/js-modules": "0.0.5",
     "history": "2.0.2",
