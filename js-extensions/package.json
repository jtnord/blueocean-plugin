--- conflicted
+++ resolved
@@ -1,10 +1,6 @@
 {
   "name": "@jenkins-cd/js-extensions",
-<<<<<<< HEAD
-  "version": "0.0.19",
-=======
-  "version": "0.0.19-beta-4",
->>>>>>> 944ad55d
+  "version": "0.0.20-beta-1",
   "description": "Jenkins Extension Store",
   "main": "index.js",
   "files": [
