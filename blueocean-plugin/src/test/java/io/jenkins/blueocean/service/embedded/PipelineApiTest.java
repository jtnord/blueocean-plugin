package io.jenkins.blueocean.service.embedded;

import com.google.common.collect.ImmutableMap;
<<<<<<< HEAD
import com.mashape.unirest.http.HttpResponse;
=======
import com.jayway.restassured.RestAssured;
import com.jayway.restassured.http.ContentType;
import com.jayway.restassured.response.Response;
import com.jayway.restassured.response.ValidatableResponse;

import hudson.FilePath;
import hudson.Launcher;
import hudson.model.AbstractBuild;
import hudson.model.BuildListener;
>>>>>>> 9bfb19cd
import hudson.model.FreeStyleBuild;
import hudson.model.FreeStyleProject;
import hudson.model.Project;
import hudson.model.Result;
<<<<<<< HEAD
import hudson.model.Run;
=======
import hudson.tasks.ArtifactArchiver;
>>>>>>> 9bfb19cd
import hudson.tasks.Shell;
import io.jenkins.blueocean.service.embedded.rest.PipelineNodeFilter;
<<<<<<< HEAD
=======
import jenkins.util.VirtualFile;

import org.hamcrest.Matchers;
import org.jenkinsci.plugins.workflow.actions.ThreadNameAction;
>>>>>>> 9bfb19cd
import org.jenkinsci.plugins.workflow.cps.CpsFlowDefinition;
import org.jenkinsci.plugins.workflow.graph.FlowNode;
import org.jenkinsci.plugins.workflow.job.WorkflowJob;
import org.jenkinsci.plugins.workflow.job.WorkflowRun;
import org.jenkinsci.plugins.workflow.support.visualization.table.FlowGraphTable;
import org.junit.Assert;
import org.junit.Test;
import org.jvnet.hudson.test.MockFolder;
import org.jvnet.hudson.test.TestBuilder;

import java.io.IOException;
import java.util.ArrayList;
import java.util.List;
import java.util.Map;
import java.util.Stack;
import java.util.concurrent.ExecutionException;

/**
 * @author Vivek Pandey
 */
public class PipelineApiTest extends BaseTest {

    @Test
    public void getFolderPipelineTest() throws IOException {
        MockFolder folder = j.createFolder("folder1");
        Project p = folder.createProject(FreeStyleProject.class, "test1");

        Map response = get("/organizations/jenkins/pipelines/test1");
        validatePipeline(p, response);
    }


    @Test
    public void getPipelineTest() throws IOException {
        Project p = j.createFreeStyleProject("pipeline1");

        Map<String,Object> response = get("/organizations/jenkins/pipelines/pipeline1");
        validatePipeline(p, response);
    }

    /** TODO: latest stapler change broke delete, disabled for now */
//    @Test
    public void deletePipelineTest() throws IOException {
        Project p = j.createFreeStyleProject("pipeline1");

        delete("/organizations/jenkins/pipelines/pipeline1/");

        Assert.assertNull(j.jenkins.getItem(p.getName()));
    }


    @Test
    public void getFreeStyleJobTest() throws Exception {
        Project p1 = j.createFreeStyleProject("pipeline1");
        Project p2 = j.createFreeStyleProject("pipeline2");
        p1.getBuildersList().add(new Shell("echo hello!\nsleep 1"));
        FreeStyleBuild b = (FreeStyleBuild) p1.scheduleBuild2(0).get();
        j.assertBuildStatusSuccess(b);

        List<Map> resp = get("/organizations/jenkins/pipelines/", List.class);
        Project[] projects = {p1,p2};

        Assert.assertEquals(projects.length, resp.size());

        for(int i=0; i<projects.length; i++){
            Map p = resp.get(i);
            validatePipeline(projects[i], p);
        }
    }



    @Test
    public void findPipelinesTest() throws IOException {
        FreeStyleProject p1 = j.createFreeStyleProject("pipeline2");
        FreeStyleProject p2 = j.createFreeStyleProject("pipeline3");

        List<Map> resp = get("/search?q=type:pipeline;organization:jenkins", List.class);
        Project[] projects = {p1,p2};

        Assert.assertEquals(projects.length, resp.size());

        for(int i=0; i<projects.length; i++){
            Map p = resp.get(i);
            validatePipeline(projects[i], p);
        }
    }

    @Test
    public void getPipelineWithLastSuccessfulRun() throws Exception {
        FreeStyleProject p = j.createFreeStyleProject("pipeline4");
        p.getBuildersList().add(new Shell("echo hello!\nsleep 1"));
        FreeStyleBuild b = p.scheduleBuild2(0).get();
        j.assertBuildStatusSuccess(b);
        Map resp = get("/organizations/jenkins/pipelines/pipeline4/");

        validatePipeline(p, resp);
    }

    @Test
    public void getPipelineRunTest() throws Exception {
        FreeStyleProject p = j.createFreeStyleProject("pipeline4");
        p.getBuildersList().add(new Shell("echo hello!\nsleep 1"));
        FreeStyleBuild b = p.scheduleBuild2(0).get();
        j.assertBuildStatusSuccess(b);
        Map resp = get("/organizations/jenkins/pipelines/pipeline4/runs/"+b.getId());
        validateRun(b,resp);
    }

    @Test
    public void getPipelineRunLatestTest() throws Exception {
        FreeStyleProject p = j.createFreeStyleProject("pipeline5");
        p.getBuildersList().add(new Shell("echo hello!\nsleep 1"));
        FreeStyleBuild b = p.scheduleBuild2(0).get();
        j.assertBuildStatusSuccess(b);

        List<Map> resp = get("/search?q=type:run;organization:jenkins;pipeline:pipeline5;latestOnly:true", List.class);
        Run[] run = {b};

        Assert.assertEquals(run.length, resp.size());

        for(int i=0; i<run.length; i++){
            Map lr = resp.get(i);
            validateRun(run[i], lr);
        }
    }

    @Test
    public void getPipelineRunsTest() throws Exception {
        FreeStyleProject p = j.createFreeStyleProject("pipeline6");
        p.getBuildersList().add(new Shell("echo hello!\nsleep 1"));
        FreeStyleBuild b = p.scheduleBuild2(0).get();
        j.assertBuildStatusSuccess(b);

        List<Map> resp = get("/organizations/jenkins/pipelines/pipeline6/runs", List.class);
        Assert.assertEquals(1, resp.size());

        Map lr = resp.get(0);
        validateRun(b, lr);
    }


    @Test
    public void getPipelineJobsTest() throws IOException {
        WorkflowJob p1 = j.jenkins.createProject(WorkflowJob.class, "pipeline1");
        WorkflowJob p2 = j.jenkins.createProject(WorkflowJob.class, "pipeline2");

        List<Map> resp = get("/organizations/jenkins/pipelines/", List.class);

        WorkflowJob[] projects = {p1,p2};

        Assert.assertEquals(projects.length, resp.size());

        for(int i=0; i<projects.length; i++){
            Map lr = resp.get(i);
            validatePipeline(projects[i], lr);
        }
    }

    @Test
    public void getPipelineJobRunTest() throws Exception {
        WorkflowJob job1 = j.jenkins.createProject(WorkflowJob.class, "pipeline1");

        job1.setDefinition(new CpsFlowDefinition("" +
            "node {" +
            "   stage ('Build1'); " +
            "   echo ('Building'); " +
            "   stage ('Test1'); " +
            "   echo ('Testing'); " +
            "}"));

        WorkflowRun b1 = job1.scheduleBuild2(0).get();
        j.assertBuildStatusSuccess(b1);

        Map resp = get("/organizations/jenkins/pipelines/pipeline1/runs/1");
        validateRun(b1, resp);
    }


    @Test
    public void getPipelineJobRunNodesTest() throws Exception {
        WorkflowJob job1 = j.jenkins.createProject(WorkflowJob.class, "pipeline1");


        job1.setDefinition(new CpsFlowDefinition("stage 'build'\n" +
            "node{\n" +
            "  echo \"Building...\"\n" +
            "}\n" +
            "\n" +
            "stage 'test'\n" +
            "parallel 'unit':{\n" +
            "  node{\n" +
            "    echo \"Unit testing...\"\n" +
            "  }\n" +
            "},'integration':{\n" +
            "  node{\n" +
            "    echo \"Integration testing...\"\n" +
            "  }\n" +
            "}, 'ui':{\n" +
            "  node{\n" +
            "    echo \"UI testing...\"\n" +
            "  }\n" +
            "}\n" +
            "\n" +
            "stage 'deploy'\n" +
            "node{\n" +
            "  echo \"Deploying\"\n" +
            "}" +
            "\n" +
            "stage 'deployToProd'\n" +
            "node{\n" +
            "  echo \"Deploying to production\"\n" +
            "}"
        ));
        WorkflowRun b1 = job1.scheduleBuild2(0).get();
        j.assertBuildStatusSuccess(b1);

        FlowGraphTable nodeGraphTable = new FlowGraphTable(b1.getExecution());
        nodeGraphTable.build();
        List<FlowNode> nodes = getStages(nodeGraphTable);
        List<FlowNode> parallelNodes = getParallelNodes(nodeGraphTable);

        Assert.assertEquals(7, nodes.size());
        Assert.assertEquals(3, parallelNodes.size());

        List<Map> resp = get("/organizations/jenkins/pipelines/pipeline1/runs/1/nodes/", List.class);

        Assert.assertEquals(nodes.size(), resp.size());
        for(int i=0; i< nodes.size();i++){
            FlowNode n = nodes.get(i);
            Map rn = resp.get(i);
            Assert.assertEquals(n.getId(), rn.get("id"));
            Assert.assertEquals(getNodeName(n), rn.get("displayName"));
            Assert.assertEquals("SUCCESS", rn.get("result"));
            List<Map> edges = (List<Map>) rn.get("edges");


            if(n.getDisplayName().equals("test")){
                Assert.assertEquals(parallelNodes.size(), edges.size());
                Assert.assertEquals(edges.get(i).get("id"), parallelNodes.get(i).getId());
            }else if(n.getDisplayName().equals("build")){
                Assert.assertEquals(1, edges.size());
                Assert.assertEquals(edges.get(i).get("id"), nodes.get(i+1).getId());
            }else if(n.getDisplayName().equals("deploy")){
                Assert.assertEquals(1, edges.size());
            }else if(n.getDisplayName().equals("deployToProd")){
                Assert.assertEquals(0, edges.size());
            }else{
                Assert.assertEquals(1, edges.size());
                Assert.assertEquals(edges.get(0).get("id"), nodes.get(nodes.size() - 2).getId());
            }
        }
    }

    @Test
    public void getPipelineJobRunNodesWithFailureTest() throws Exception {
        WorkflowJob job1 = j.jenkins.createProject(WorkflowJob.class, "pipeline1");


        job1.setDefinition(new CpsFlowDefinition("stage 'build'\n" +
            "node{\n" +
            "  echo \"Building...\"\n" +
            "}\n" +
            "\n" +
            "stage 'test'\n" +
            "parallel 'unit':{\n" +
            "  node{\n" +
            "    echo \"Unit testing...\"\n" +
            "    sh \"`fail-the-build`\"\n" + //fail the build intentionally
            "  }\n" +
            "},'integration':{\n" +
            "  node{\n" +
            "    echo \"Integration testing...\"\n" +
            "  }\n" +
            "}, 'ui':{\n" +
            "  node{\n" +
            "    echo \"UI testing...\"\n" +
            "  }\n" +
            "}\n" +
            "\n" +
            "stage 'deploy'\n" +
            "node{\n" +
            "  echo \"Deploying\"\n" +
            "}"
        ));
        WorkflowRun b1 = job1.scheduleBuild2(0).get();
        j.assertBuildStatus(Result.FAILURE, b1);

        FlowGraphTable nodeGraphTable = new FlowGraphTable(b1.getExecution());
        nodeGraphTable.build();
        List<FlowNode> nodes = getStages(nodeGraphTable);
        List<FlowNode> parallelNodes = getParallelNodes(nodeGraphTable);

        Assert.assertEquals(5, nodes.size());
        Assert.assertEquals(3, parallelNodes.size());

        List<Map> resp = get("/organizations/jenkins/pipelines/pipeline1/runs/1/nodes/", List.class);

        Assert.assertEquals(nodes.size(), resp.size());
        for(int i=0; i< nodes.size();i++){
            FlowNode n = nodes.get(i);
            Map rn = resp.get(i);
            Assert.assertEquals(n.getId(), rn.get("id"));
            Assert.assertEquals(getNodeName(n), rn.get("displayName"));

            List<Map> edges = (List<Map>) rn.get("edges");


            if(n.getDisplayName().equals("test")){
                Assert.assertEquals(parallelNodes.size(), edges.size());
                Assert.assertEquals(edges.get(i).get("id"), parallelNodes.get(i).getId());
                Assert.assertEquals("UNSTABLE", rn.get("result"));
            }else if(n.getDisplayName().equals("build")){
                Assert.assertEquals(1, edges.size());
                Assert.assertEquals(edges.get(i).get("id"), nodes.get(i+1).getId());
                Assert.assertEquals("SUCCESS", rn.get("result"));
            }else if(n.getDisplayName().equals("Branch: unit")){
                Assert.assertEquals(0, edges.size());
                Assert.assertEquals("FAILURE", rn.get("result"));
            }else{
                Assert.assertEquals(0, edges.size());
                Assert.assertEquals("SUCCESS", rn.get("result"));
            }
        }
    }

    @Test
    public void getPipelineJobRunNodeTest() throws Exception {
        WorkflowJob job1 = j.jenkins.createProject(WorkflowJob.class, "pipeline1");


        job1.setDefinition(new CpsFlowDefinition("stage 'build'\n" +
            "node{\n" +
            "  echo \"Building...\"\n" +
            "}\n" +
            "\n" +
            "stage 'test'\n" +
            "parallel 'unit':{\n" +
            "  node{\n" +
            "    echo \"Unit testing...\"\n" +
            "  }\n" +
            "},'integration':{\n" +
            "  node{\n" +
            "    echo \"Integration testing...\"\n" +
            "  }\n" +
            "}, 'ui':{\n" +
            "  node{\n" +
            "    echo \"UI testing...\"\n" +
            "  }\n" +
            "}\n" +
            "\n" +
            "stage 'deploy'\n" +
            "node{\n" +
            "  echo \"Deploying\"\n" +
            "}"));

        WorkflowRun b1 = job1.scheduleBuild2(0).get();
        j.assertBuildStatusSuccess(b1);
        FlowGraphTable nodeGraphTable = new FlowGraphTable(b1.getExecution());
        nodeGraphTable.build();
        List<FlowNode> nodes = getStages(nodeGraphTable);
        List<FlowNode> parallelNodes = getParallelNodes(nodeGraphTable);

        Assert.assertEquals(6, nodes.size());
        Assert.assertEquals(3, parallelNodes.size());

        // get all nodes for pipeline1
        List<Map> resp = get("/organizations/jenkins/pipelines/pipeline1/runs/1/nodes/", List.class);
        Assert.assertEquals(nodes.size(), resp.size());

        //Get a node detail
        FlowNode n = nodes.get(0);

        Map node = get("/organizations/jenkins/pipelines/pipeline1/runs/1/nodes/"+n.getId());

        List<Map> edges = (List<Map>) node.get("edges");

        Assert.assertEquals(n.getId(), node.get("id"));
        Assert.assertEquals(getNodeName(n), node.get("displayName"));
        Assert.assertEquals("SUCCESS", node.get("result"));
        Assert.assertEquals(1, edges.size());
        Assert.assertEquals(nodes.get(1).getId(), edges.get(0).get("id"));


        //Get a parllel node detail
        node = get("/organizations/jenkins/pipelines/pipeline1/runs/1/nodes/"+parallelNodes.get(0).getId());

        n = parallelNodes.get(0);
        edges = (List<Map>) node.get("edges");

        Assert.assertEquals(n.getId(), node.get("id"));
        Assert.assertEquals(getNodeName(n), node.get("displayName"));
        Assert.assertEquals("SUCCESS", node.get("result"));
        Assert.assertEquals(1, edges.size());
        Assert.assertEquals(nodes.get(nodes.size()-1).getId(), edges.get(0).get("id"));
    }

    @Test
    public void getPipelineJobAbortTest() throws Exception {
        WorkflowJob job1 = j.jenkins.createProject(WorkflowJob.class, "pipeline1");

        job1.setDefinition(new CpsFlowDefinition("" +
            "node {" +
            "   stage ('Build1'); " +
            "   sh('sleep 60') " +
            "   stage ('Test1'); " +
            "   echo ('Testing'); " +
            "}"));

        WorkflowRun b1 = job1.scheduleBuild2(0).waitForStart();
        for (int i = 0; i < 10; i++) {
            b1.doStop();
            if (b1.getResult() != null) {
                break;
            }
            Thread.sleep(1000);
        }
        j.assertBuildStatus(Result.ABORTED, b1);

        Map r = get("/organizations/jenkins/pipelines/pipeline1/runs/1");

        validateRun(b1, r);
    }

    @Test
    public void getPipelineJobRunNodeLogTest() throws Exception {
        WorkflowJob job1 = j.jenkins.createProject(WorkflowJob.class, "pipeline1");


        job1.setDefinition(new CpsFlowDefinition("stage 'build'\n" +
            "node{\n" +
            "  echo \"Building...\"\n" +
            "}\n" +
            "\n" +
            "stage 'test'\n" +
            "parallel 'unit':{\n" +
            "  node{\n" +
            "    echo \"Unit testing...\"\n" +
            "  }\n" +
            "},'integration':{\n" +
            "  node{\n" +
            "    echo \"Integration testing...\"\n" +
            "  }\n" +
            "}, 'ui':{\n" +
            "  node{\n" +
            "    echo \"UI testing...\"\n" +
            "  }\n" +
            "}\n" +
            "\n" +
            "stage 'deploy'\n" +
            "node{\n" +
            "  echo \"Deploying\"\n" +
            "}"));

        WorkflowRun b1 = job1.scheduleBuild2(0).get();
        j.assertBuildStatusSuccess(b1);
        FlowGraphTable nodeGraphTable = new FlowGraphTable(b1.getExecution());
        nodeGraphTable.build();
        List<FlowNode> nodes = getStages(nodeGraphTable);
        List<FlowNode> parallelNodes = getParallelNodes(nodeGraphTable);

        Assert.assertEquals(6, nodes.size());
        Assert.assertEquals(3, parallelNodes.size());

        String output = get("/organizations/jenkins/pipelines/pipeline1/runs/1/log", String.class);
        Assert.assertNotNull(output);
        System.out.println(output);

        output = get("/organizations/jenkins/pipelines/pipeline1/runs/1/nodes/"+nodes.get(0).getId()+"/log", String.class);
        Assert.assertNotNull(output);
        System.out.println(output);

        output = get("/organizations/jenkins/pipelines/pipeline1/runs/1/nodes/"+parallelNodes.get(0).getId()+"/log", String.class);
        Assert.assertNotNull(output);
        System.out.println(output);

    }


    @Test
    public void getPipelineJobRunsTest() throws Exception {
        WorkflowJob job1 = j.jenkins.createProject(WorkflowJob.class, "pipeline1");

        job1.setDefinition(new CpsFlowDefinition("" +
            "node {" +
            "   stage ('Build1'); " +
            "   echo ('Building'); " +
            "   stage ('Test1'); " +
            "   echo ('Testing'); " +
            "}"));

        WorkflowRun b1 = job1.scheduleBuild2(0).get();
        j.assertBuildStatusSuccess(b1);

        WorkflowRun b2 = job1.scheduleBuild2(0).get();
        j.assertBuildStatusSuccess(b2);

        Run[] runs = {b2,b1};

        List<Map> runResponses = get("/organizations/jenkins/pipelines/pipeline1/runs", List.class);

        for(int i=0; i < runs.length; i++){
            validateRun(runs[i], runResponses.get(i));
        }
    }

    @Test
    public void getPipelineJobRunsLogTest() throws Exception {
        WorkflowJob job1 = j.jenkins.createProject(WorkflowJob.class, "pipeline1");
        job1.setDefinition(new CpsFlowDefinition("" +
            "node {" +
            "   stage ('Build1'); " +
            "   echo ('Building'); " +
            "   stage ('Test1'); " +
            "   echo ('Testing'); " +
            "}"));

        WorkflowRun b1 = job1.scheduleBuild2(0).get();
        j.assertBuildStatusSuccess(b1);

        HttpResponse<String> response = get("/organizations/jenkins/pipelines/pipeline1/runs/"+b1.getId()+"/log?start=0", 200,"plain/text",HttpResponse.class);

        int size = Integer.parseInt(response.getHeaders().getFirst("X-Text-Size"));
        System.out.println(response.getBody());
        Assert.assertTrue(size > 0);
    }

    @Test
    public void findPipelineRunsForAPipelineTest() throws Exception {
        FreeStyleProject p1 = j.createFreeStyleProject("pipeline1");
        FreeStyleProject p2 = j.createFreeStyleProject("pipeline2");
        p1.getBuildersList().add(new Shell("echo hello!\nsleep 1"));
        p2.getBuildersList().add(new Shell("echo hello!\nsleep 1"));
        Stack<FreeStyleBuild> builds = new Stack<FreeStyleBuild>();
        FreeStyleBuild b11 = p1.scheduleBuild2(0).get();
        FreeStyleBuild b12 = p1.scheduleBuild2(0).get();
        builds.push(b11);
        builds.push(b12);

        j.assertBuildStatusSuccess(b11);
        j.assertBuildStatusSuccess(b12);

        List<Map> resp = get("/search?q=type:run;organization:jenkins;pipeline:pipeline1", List.class);

        Assert.assertEquals(builds.size(), resp.size());
        for(int i=0; i< builds.size(); i++){
            Map p = resp.get(i);
            FreeStyleBuild b = builds.pop();
            validateRun(b, p);
        }
    }

    @Test
    public void findPipelineRunsForAllPipelineTest() throws IOException, ExecutionException, InterruptedException {
        FreeStyleProject p1 = j.createFreeStyleProject("pipeline11");
        FreeStyleProject p2 = j.createFreeStyleProject("pipeline22");
        p1.getBuildersList().add(new Shell("echo hello!\nsleep 1"));
        p2.getBuildersList().add(new Shell("echo hello!\nsleep 1"));
        Stack<FreeStyleBuild> p1builds = new Stack<FreeStyleBuild>();
        p1builds.push(p1.scheduleBuild2(0).get());
        p1builds.push(p1.scheduleBuild2(0).get());

        Stack<FreeStyleBuild> p2builds = new Stack<FreeStyleBuild>();
        p2builds.push(p2.scheduleBuild2(0).get());
        p2builds.push(p2.scheduleBuild2(0).get());

        Map<String, Stack<FreeStyleBuild>> buildMap = ImmutableMap.of(p1.getName(), p1builds, p2.getName(), p2builds);

        List<Map> resp = get("/search?q=type:run;organization:jenkins", List.class);

        Assert.assertEquals(4, resp.size());
        for(int i=0; i< 4; i++){
            Map p = resp.get(i);
            String pipeline = (String) p.get("pipeline");
            Assert.assertNotNull(pipeline);
            validateRun(buildMap.get(pipeline).pop(), p);
        }
    }

    private List<FlowNode> getStages(FlowGraphTable nodeGraphTable){
        List<FlowNode> nodes = new ArrayList<>();
        for(FlowGraphTable.Row row: nodeGraphTable.getRows()){
            if(PipelineNodeFilter.isStage.apply(row.getNode()) ||
                PipelineNodeFilter.isParallel.apply(row.getNode())){
                nodes.add(row.getNode());
            }
        }
        return nodes;
    }

    private List<FlowNode> getParallelNodes(FlowGraphTable nodeGraphTable){
        List<FlowNode> parallelNodes = new ArrayList<>();

        for(FlowGraphTable.Row row: nodeGraphTable.getRows()){
            if(PipelineNodeFilter.isParallel.apply(row.getNode())){
                parallelNodes.add(row.getNode());
            }
        }
        return parallelNodes;
    }
<<<<<<< HEAD
=======

    @Test
    public void testArtifactsRunApi() throws Exception {
        FreeStyleProject p = j.createFreeStyleProject("pipeline1");
        p.getBuildersList().add(new TestBuilder() {
            @Override public boolean perform(AbstractBuild<?,?> build, Launcher launcher, BuildListener listener) throws InterruptedException, IOException {
                FilePath ws = build.getWorkspace();
                if (ws == null) {
                    return false;
                }
                FilePath dir = ws.child("dir");
                dir.mkdirs();
                dir.child("fizz").write("contents", null);
                dir.child("lodge").symlinkTo("fizz", listener);
                return true;
            }
        });
        ArtifactArchiver aa = new ArtifactArchiver("dir/fizz");
        aa.setAllowEmptyArchive(true);
        p.getPublishersList().add(aa);
        FreeStyleBuild b = j.assertBuildStatusSuccess(p.scheduleBuild2(0));



        Response response = RestAssured.given().log().all()
            .accept(ContentType.TEXT)
            .get("/organizations/jenkins/pipelines/pipeline1/runs/"+b.getId());

        response.then().log().all()
            .statusCode(200).body("artifacts[0].name",Matchers.equalTo("fizz"));
    }

>>>>>>> 9bfb19cd
}<|MERGE_RESOLUTION|>--- conflicted
+++ resolved
@@ -1,37 +1,19 @@
 package io.jenkins.blueocean.service.embedded;
 
 import com.google.common.collect.ImmutableMap;
-<<<<<<< HEAD
 import com.mashape.unirest.http.HttpResponse;
-=======
-import com.jayway.restassured.RestAssured;
-import com.jayway.restassured.http.ContentType;
-import com.jayway.restassured.response.Response;
-import com.jayway.restassured.response.ValidatableResponse;
-
 import hudson.FilePath;
 import hudson.Launcher;
 import hudson.model.AbstractBuild;
 import hudson.model.BuildListener;
->>>>>>> 9bfb19cd
 import hudson.model.FreeStyleBuild;
 import hudson.model.FreeStyleProject;
 import hudson.model.Project;
 import hudson.model.Result;
-<<<<<<< HEAD
 import hudson.model.Run;
-=======
 import hudson.tasks.ArtifactArchiver;
->>>>>>> 9bfb19cd
 import hudson.tasks.Shell;
 import io.jenkins.blueocean.service.embedded.rest.PipelineNodeFilter;
-<<<<<<< HEAD
-=======
-import jenkins.util.VirtualFile;
-
-import org.hamcrest.Matchers;
-import org.jenkinsci.plugins.workflow.actions.ThreadNameAction;
->>>>>>> 9bfb19cd
 import org.jenkinsci.plugins.workflow.cps.CpsFlowDefinition;
 import org.jenkinsci.plugins.workflow.graph.FlowNode;
 import org.jenkinsci.plugins.workflow.job.WorkflowJob;
@@ -632,8 +614,6 @@
         }
         return parallelNodes;
     }
-<<<<<<< HEAD
-=======
 
     @Test
     public void testArtifactsRunApi() throws Exception {
@@ -657,14 +637,12 @@
         FreeStyleBuild b = j.assertBuildStatusSuccess(p.scheduleBuild2(0));
 
 
-
-        Response response = RestAssured.given().log().all()
-            .accept(ContentType.TEXT)
-            .get("/organizations/jenkins/pipelines/pipeline1/runs/"+b.getId());
-
-        response.then().log().all()
-            .statusCode(200).body("artifacts[0].name",Matchers.equalTo("fizz"));
-    }
-
->>>>>>> 9bfb19cd
+        Map run = get("/organizations/jenkins/pipelines/pipeline1/runs/"+b.getId());
+
+        validateRun(b, run);
+        List<Map> artifacts = (List<Map>) run.get("artifacts");
+        Assert.assertEquals(1, artifacts.size());
+        Assert.assertEquals("fizz", artifacts.get(0).get("name"));
+    }
+
 }