--- conflicted
+++ resolved
@@ -123,13 +123,13 @@
     }
 
     @Override
-<<<<<<< HEAD
     public Long getEstimatedDurationInMillis() {
         return mbp.getEstimatedDuration();
-=======
+    }
+
+    @Override
     public String getLastSuccessfulRun() {
         return null;
->>>>>>> 05326b3d
     }
 
     @Override
