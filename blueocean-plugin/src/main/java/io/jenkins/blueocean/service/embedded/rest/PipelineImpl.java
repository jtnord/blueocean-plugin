--- conflicted
+++ resolved
@@ -40,8 +40,6 @@
     }
 
     @Override
-<<<<<<< HEAD
-=======
     public BlueRun getLatestRun() {
         if(job.getLastBuild() == null){
             return null;
@@ -50,7 +48,6 @@
     }
 
     @Override
->>>>>>> a9eb156f
     public BlueRunContainer getRuns() {
         return new RunContainerImpl(this, job);
     }
