<?xml version="1.0" encoding="UTF-8"?>
<project xmlns="http://maven.apache.org/POM/4.0.0" xmlns:xsi="http://www.w3.org/2001/XMLSchema-instance" xsi:schemaLocation="http://maven.apache.org/POM/4.0.0 http://maven.apache.org/maven-v4_0_0.xsd">
    <modelVersion>4.0.0</modelVersion>

    <parent>
        <groupId>io.jenkins.blueocean</groupId>
        <artifactId>blueocean-parent</artifactId>
        <version>1.0-alpha-5-SNAPSHOT</version>
    </parent>

    <artifactId>blueocean</artifactId>
    <packaging>hpi</packaging>

    <name>(Alpha) BlueOcean :: UX</name>
    <url>https://wiki.jenkins-ci.org/display/JENKINS/Blue+Ocean+Plugin</url>

    <dependencies>
        <dependency>
            <groupId>${project.groupId}</groupId>
            <artifactId>blueocean-web</artifactId>
        </dependency>
        <dependency>
            <groupId>${project.groupId}</groupId>
            <artifactId>blueocean-dashboard</artifactId>
        </dependency>
        <dependency>
            <groupId>${project.groupId}</groupId>
            <artifactId>blueocean-personalization</artifactId>
        </dependency>
        <dependency>
            <groupId>${project.groupId}</groupId>
            <artifactId>blueocean-freestyle</artifactId>
        </dependency>
        <dependency>
            <groupId>${project.groupId}</groupId>
            <artifactId>blueocean-rest</artifactId>
        </dependency>
        <dependency>
            <groupId>${project.groupId}</groupId>
            <artifactId>blueocean-commons</artifactId>
        </dependency>
        <dependency>
            <groupId>${project.groupId}</groupId>
            <artifactId>blueocean-rest-impl</artifactId>
        </dependency>
        <dependency>
            <groupId>${project.groupId}</groupId>
            <artifactId>blueocean-pipeline-api-impl</artifactId>
        </dependency>

        <!-- Test deps -->
        <dependency>
            <groupId>${project.groupId}</groupId>
            <artifactId>blueocean-rest-impl</artifactId>
            <version>${project.version}</version>
            <type>test-jar</type>
            <scope>test</scope>
        </dependency>
        <dependency>
            <groupId>com.mashape.unirest</groupId>
            <artifactId>unirest-java</artifactId>
            <scope>test</scope>
        </dependency>

    </dependencies>

    <build>
        <plugins>
            <plugin>
                <groupId>org.codehaus.gmaven</groupId>
                <artifactId>groovy-maven-plugin</artifactId>
                <version>2.0</version>
                <executions>
                    <execution>
                        <phase>compile</phase>
                        <goals>
                            <goal>execute</goal>
                        </goals>
                    </execution>
                </executions>
                <configuration>
                    <source>
                        //
                        // The following code makes HPI dev a bit easier in this multi-module project, as it
                        // permits "linking" of the HPIs by copying of their "the.hpl" files into the work/plugins
                        // dir of this plugin. So, when running this plugin using "mvn hpi:run", changes in the
                        // "linked" plugins will also be automatically picked up.
                        //
                        // See the following closure and it's uses after.
                        //
                        def linkHPI = {String pluginId, String pluginDir = pluginId -&gt;

                            def workPluginsDir = new File(basedir, 'work/plugins');
                            def theHpl = new File(new File(basedir.parentFile, pluginDir), 'target/test-classes/the.hpl');

                            if (theHpl.file) {
                                workPluginsDir.mkdirs();
                                ant.copy(file: theHpl, tofile: new File(workPluginsDir, pluginId + '.hpl'), overwrite: true, verbose: true);
                            } else {
                                println('Warning: no such file ' + theHpl);
                            }
                        };

                        //
                        // Link in other sub-modules. Add as needed.
                        //
                        linkHPI('blueocean-web');
                        linkHPI('blueocean-dashboard');
                        linkHPI('blueocean-personalization')
                        linkHPI('blueocean-rest');
                        linkHPI('blueocean-commons');
                        linkHPI('blueocean-rest-impl');
<<<<<<< HEAD
                        linkHPI('blueocean-freestyle');
=======
                        linkHPI('blueocean-pipeline-api-impl')
>>>>>>> 64f4ce5e
                    </source>
                </configuration>
            </plugin>
        </plugins>
    </build>
</project><|MERGE_RESOLUTION|>--- conflicted
+++ resolved
@@ -110,11 +110,8 @@
                         linkHPI('blueocean-rest');
                         linkHPI('blueocean-commons');
                         linkHPI('blueocean-rest-impl');
-<<<<<<< HEAD
                         linkHPI('blueocean-freestyle');
-=======
                         linkHPI('blueocean-pipeline-api-impl')
->>>>>>> 64f4ce5e
                     </source>
                 </configuration>
             </plugin>
